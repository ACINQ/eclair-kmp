package fr.acinq.eclair.tests.io.peer

import fr.acinq.bitcoin.Block
import fr.acinq.bitcoin.ByteVector32
import fr.acinq.bitcoin.PrivateKey
import fr.acinq.eclair.NodeParams
import fr.acinq.eclair.WalletParams
import fr.acinq.eclair.blockchain.electrum.ElectrumClient
import fr.acinq.eclair.blockchain.electrum.ElectrumWatcher
import fr.acinq.eclair.blockchain.fee.FeeratePerByte
import fr.acinq.eclair.blockchain.fee.FeeratePerKw
import fr.acinq.eclair.blockchain.fee.OnChainFeerates
import fr.acinq.eclair.channel.ChannelStateWithCommitments
import fr.acinq.eclair.channel.Normal
import fr.acinq.eclair.channel.Syncing
import fr.acinq.eclair.db.InMemoryDatabases
import fr.acinq.eclair.io.BytesReceived
import fr.acinq.eclair.io.Peer
import fr.acinq.eclair.io.TcpSocket
import fr.acinq.eclair.utils.Connection
import fr.acinq.eclair.utils.sat
import fr.acinq.eclair.utils.toByteVector
import fr.acinq.eclair.wire.ChannelReestablish
import fr.acinq.eclair.wire.FundingLocked
import fr.acinq.eclair.wire.Init
import fr.acinq.eclair.wire.LightningMessage
import kotlinx.coroutines.CoroutineScope
import kotlinx.coroutines.ExperimentalCoroutinesApi
import kotlinx.coroutines.flow.Flow
import kotlinx.coroutines.flow.collect
import kotlinx.coroutines.flow.first
import kotlinx.coroutines.flow.flow
import kotlinx.coroutines.isActive
import kotlinx.coroutines.launch

@OptIn(ExperimentalCoroutinesApi::class)
public suspend fun newPeers(
    scope: CoroutineScope,
    nodeParams: Pair<NodeParams, NodeParams>,
    walletParams: Pair<WalletParams, WalletParams>,
    initChannels: List<Pair<ChannelStateWithCommitments, ChannelStateWithCommitments>> = emptyList(),
    automateMessaging: Boolean = true
): PeerTuple {
    // Create Alice and Bob peers
    val alice = buildPeer(scope, nodeParams.first, walletParams.first, databases = InMemoryDatabases().apply {
        initChannels.forEach { channels.addOrUpdateChannel(it.first) }
    })
    val bob = buildPeer(scope, nodeParams.second, walletParams.second, databases = InMemoryDatabases().apply {
        initChannels.forEach { channels.addOrUpdateChannel(it.second) }
    })

    // Create collectors for Alice and Bob output messages
    val bob2alice = flow {
        while (scope.isActive) {
            val bytes = bob.output.receive()
            val msg = LightningMessage.decode(bytes) ?: error("cannot decode lightning message $bytes")
            emit(msg)
        }
    }
    val alice2bob = flow {
        while (scope.isActive) {
            val bytes = alice.output.receive()
            val msg = LightningMessage.decode(bytes) ?: error("cannot decode lightning message $bytes")
            emit(msg)
        }
    }

    // Initialize Bob with Alice's features
    bob.send(BytesReceived(LightningMessage.encode(Init(features = nodeParams.first.features.toByteArray().toByteVector()))))
    // Initialize Alice with Bob's features
    alice.send(BytesReceived(LightningMessage.encode(Init(features = nodeParams.second.features.toByteArray().toByteVector()))))

    // TODO update to depend on the initChannels size
    if (initChannels.isNotEmpty()) {
        val bobInit = scope.launch {
            val bobChannelReestablish = bob2alice.expect<ChannelReestablish>()
            alice.forward(bobChannelReestablish)
            val bobFundingLocked = bob2alice.expect<FundingLocked>()
            alice.forward(bobFundingLocked)
        }
        val aliceInit = scope.launch {
            val aliceChannelReestablish = alice2bob.expect<ChannelReestablish>()
            bob.forward(aliceChannelReestablish)
            val aliceFundingLocked = alice2bob.expect<FundingLocked>()
            bob.forward(aliceFundingLocked)
        }
        bobInit.join()
        aliceInit.join()
    }

    // Wait until the Peers are ready
    alice.expectStatus(Connection.ESTABLISHED)
    bob.expectStatus(Connection.ESTABLISHED)

    // Wait until the [Channels] are synchronised
    alice.channelsFlow.first { it.size == initChannels.size && it.values.all { state -> state is Normal } }
    bob.channelsFlow.first { it.size == initChannels.size && it.values.all { state -> state is Normal } }

    if (automateMessaging) {
        scope.launch {
            bob2alice.collect {
                alice.send(BytesReceived(LightningMessage.encode(it)))
            }
        }
        scope.launch {
            alice2bob.collect {
                bob.send(BytesReceived(LightningMessage.encode(it)))
            }
        }
    }

    return PeerTuple(alice, bob, alice2bob, bob2alice)
}

public suspend fun CoroutineScope.newPeer(
    nodeParams: NodeParams,
    walletParams: WalletParams,
    remotedNodeChannelState: ChannelStateWithCommitments? = null,
    setupDatabases: suspend InMemoryDatabases.() -> Unit = {},
): Peer {
    val db = InMemoryDatabases().apply { setupDatabases(this) }

    val peer = buildPeer(this, nodeParams, walletParams, db)

    remotedNodeChannelState?.let { state ->
        // send Init from remote node
        val theirInit = Init(features = state.staticParams.nodeParams.features.toByteArray().toByteVector())

        val initMsg = LightningMessage.encode(theirInit)
        peer.send(BytesReceived(initMsg))
        peer.expectStatus(Connection.ESTABLISHED)

        peer.channelsFlow.first {
            it.values.size == peer.db.channels.listLocalChannels().size
                    && it.values.all { channelState -> channelState is Syncing }
        }

        val yourLastPerCommitmentSecret = state.commitments.remotePerCommitmentSecrets.lastIndex?.let { state.commitments.remotePerCommitmentSecrets.getHash(it) } ?: ByteVector32.Zeroes
        val channelKeyPath = peer.nodeParams.keyManager.channelKeyPath(state.commitments.localParams, state.commitments.channelVersion)
        val myCurrentPerCommitmentPoint = peer.nodeParams.keyManager.commitmentPoint(channelKeyPath, state.commitments.localCommit.index)

        val channelReestablish = ChannelReestablish(
            channelId = state.channelId,
            nextLocalCommitmentNumber = state.commitments.localCommit.index + 1,
            nextRemoteRevocationNumber = state.commitments.remoteCommit.index,
            yourLastCommitmentSecret = PrivateKey(yourLastPerCommitmentSecret),
            myCurrentPerCommitmentPoint = myCurrentPerCommitmentPoint,
            state.commitments.remoteChannelData
        )

        val msg = LightningMessage.encode(channelReestablish)
        peer.send(BytesReceived(msg))
    }

    peer.channelsFlow.first {
        it.values.size == peer.db.channels.listLocalChannels().size
                && it.values.all { channelState -> channelState is Normal }
    }

    return peer
}

<<<<<<< HEAD
 public fun buildPeer(
=======
@OptIn(ExperimentalCoroutinesApi::class)
public fun buildPeer(
>>>>>>> 5b5e4706
    scope: CoroutineScope,
    nodeParams: NodeParams,
    walletParams: WalletParams,
    databases: InMemoryDatabases = InMemoryDatabases()
): Peer {
    val electrum = ElectrumClient(TcpSocket.Builder(), scope)
    val watcher = ElectrumWatcher(electrum, scope)
    val peer = Peer(TcpSocket.Builder(), nodeParams, walletParams, watcher, databases, scope)
    peer.currentTipFlow.value = 0 to Block.RegtestGenesisBlock.header
    peer.onChainFeeratesFlow.value = OnChainFeerates(
        mutualCloseFeerate = FeeratePerKw(FeeratePerByte(20.sat)),
        claimMainFeerate = FeeratePerKw(FeeratePerByte(20.sat)),
        fastFeerate = FeeratePerKw(FeeratePerByte(50.sat))
    )

    return peer
}

data class PeerTuple(val alice: Peer, val bob: Peer, val alice2bob: Flow<LightningMessage>, val bob2alice: Flow<LightningMessage>)<|MERGE_RESOLUTION|>--- conflicted
+++ resolved
@@ -54,6 +54,7 @@
         while (scope.isActive) {
             val bytes = bob.output.receive()
             val msg = LightningMessage.decode(bytes) ?: error("cannot decode lightning message $bytes")
+            println("Bob sends $msg")
             emit(msg)
         }
     }
@@ -61,6 +62,7 @@
         while (scope.isActive) {
             val bytes = alice.output.receive()
             val msg = LightningMessage.decode(bytes) ?: error("cannot decode lightning message $bytes")
+            println("Alice sends $msg")
             emit(msg)
         }
     }
@@ -160,12 +162,8 @@
     return peer
 }
 
-<<<<<<< HEAD
- public fun buildPeer(
-=======
 @OptIn(ExperimentalCoroutinesApi::class)
 public fun buildPeer(
->>>>>>> 5b5e4706
     scope: CoroutineScope,
     nodeParams: NodeParams,
     walletParams: WalletParams,
