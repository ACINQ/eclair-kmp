package fr.acinq.eclair.channel

import fr.acinq.bitcoin.*
import fr.acinq.eclair.*
import fr.acinq.eclair.blockchain.*
import fr.acinq.eclair.blockchain.fee.OnchainFeerates
import fr.acinq.eclair.channel.Channel.ANNOUNCEMENTS_MINCONF
import fr.acinq.eclair.channel.Channel.MAX_NEGOTIATION_ITERATIONS
import fr.acinq.eclair.channel.Channel.handleSync
import fr.acinq.eclair.channel.ChannelVersion.Companion.USE_STATIC_REMOTEKEY_BIT
import fr.acinq.eclair.channel.Helpers.Closing.inputsAlreadySpent
import fr.acinq.eclair.crypto.KeyManager
import fr.acinq.eclair.crypto.ShaChain
import fr.acinq.eclair.io.*
import fr.acinq.eclair.router.Announcements
import fr.acinq.eclair.transactions.*
import fr.acinq.eclair.utils.*
import fr.acinq.eclair.wire.*
import kotlinx.serialization.Serializable
import kotlinx.serialization.Transient
import kotlinx.serialization.cbor.Cbor
import kotlinx.serialization.decodeFromByteArray
import kotlinx.serialization.modules.SerializersModule
import kotlinx.serialization.modules.polymorphic
import kotlinx.serialization.modules.subclass
import org.kodein.log.Logger
import org.kodein.log.newLogger

/*
 * Channel is implemented as a finite state machine
 * Its main method is (State, Event) -> (State, List<Action>)
 */

/**
 * Channel Event (inputs to be fed to the state machine)
 */
@Serializable
sealed class ChannelEvent

@Serializable
data class InitFunder(
    @Serializable(with = ByteVector32KSerializer::class) val temporaryChannelId: ByteVector32,
    @Serializable(with = SatoshiKSerializer::class) val fundingAmount: Satoshi,
    val pushAmount: MilliSatoshi,
    val initialFeeratePerKw: Long,
    val fundingTxFeeratePerKw: Long,
    val localParams: LocalParams,
    val remoteInit: Init,
    val channelFlags: Byte,
    val channelVersion: ChannelVersion
) : ChannelEvent()

data class InitFundee(val temporaryChannelId: ByteVector32, val localParams: LocalParams, val remoteInit: Init) : ChannelEvent()
data class Restore(val state: ChannelState) : ChannelEvent()
data class MessageReceived(val message: LightningMessage) : ChannelEvent()
data class WatchReceived(val watch: WatchEvent) : ChannelEvent()
data class ExecuteCommand(val command: Command) : ChannelEvent()
data class MakeFundingTxResponse(val fundingTx: Transaction, val fundingTxOutputIndex: Int, val fee: Satoshi) : ChannelEvent()
data class NewBlock(val height: Int, val Header: BlockHeader) : ChannelEvent()
object Disconnected : ChannelEvent()
data class Connected(val localInit: Init, val remoteInit: Init) : ChannelEvent()

/**
 * Channel Actions (outputs produced by the state machine)
 */
sealed class ChannelAction
data class SendMessage(val message: LightningMessage) : ChannelAction()
data class SendWatch(val watch: Watch) : ChannelAction()
data class ProcessCommand(val command: Command) : ChannelAction()
data class ProcessAdd(val add: UpdateAddHtlc) : ChannelAction()
sealed class ProcessRemoteFailure : ChannelAction() {
    abstract val channelId: ByteVector32
    abstract val paymentId: UUID
}
data class ProcessFail(val fail: UpdateFailHtlc, override val paymentId: UUID) : ProcessRemoteFailure() {
    override val channelId: ByteVector32 get() = fail.channelId
}
data class ProcessFailMalformed(val fail: UpdateFailMalformedHtlc, override val paymentId: UUID) : ProcessRemoteFailure() {
    override val channelId: ByteVector32 get() = fail.channelId
}
data class ProcessLocalFailure(val error: Throwable) : ChannelAction()
data class ProcessFulfill(val fulfill: UpdateFulfillHtlc, val paymentId: UUID) : ChannelAction()
data class StoreState(val data: ChannelState) : ChannelAction()
data class HtlcInfo(val channelId: ByteVector32, val commitmentNumber: Long, val paymentHash: ByteVector32, val cltvExpiry: CltvExpiry)
data class StoreHtlcInfos(val htlcs: List<HtlcInfo>) : ChannelAction()
<<<<<<< HEAD
=======
data class HandleError(val error: Throwable) : ChannelAction()
data class HandleCommandFailed(val cmd: Command, val error: Throwable?) : ChannelAction()
>>>>>>> 3a6dfd6e
data class MakeFundingTx(val pubkeyScript: ByteVector, val amount: Satoshi, val feeratePerKw: Long) : ChannelAction()
data class ChannelIdAssigned(val remoteNodeId: PublicKey, val temporaryChannelId: ByteVector32, val channelId: ByteVector32) : ChannelAction()
data class PublishTx(val tx: Transaction) : ChannelAction()
data class ChannelIdSwitch(val oldChannelId: ByteVector32, val newChannelId: ByteVector32) : ChannelAction()
data class SendToSelf(val message: LightningMessage) : ChannelAction()

/**
 * channel static parameters
 */
@Serializable
data class StaticParams(val nodeParams: NodeParams, @Serializable(with = PublicKeyKSerializer::class) val remoteNodeId: PublicKey)

/**
 * Channel state
 */
@Serializable
sealed class ChannelState {
    abstract val staticParams: StaticParams
    abstract val currentTip: Pair<Int, BlockHeader>
    abstract val currentOnchainFeerates: OnchainFeerates
    val currentBlockHeight: Int get() = currentTip.first
    val keyManager: KeyManager get() = staticParams.nodeParams.keyManager
    val privateKey: PrivateKey get() = staticParams.nodeParams.keyManager.nodeKey.privateKey

    /**
     * @param event input event (for example, a message was received, a command was sent by the GUI/API, ...
     * @return a (new state, list of actions) pair
     */
    abstract fun processInternal(event: ChannelEvent): Pair<ChannelState, List<ChannelAction>>

    fun process(event: ChannelEvent): Pair<ChannelState, List<ChannelAction>> {
        return try {
            val (newState, actions) = processInternal(event)
            Pair(newState, newState.updateActions(actions))
        } catch (t: Throwable) {
            handleLocalError(event, t)
        }
    }

    abstract fun handleLocalError(event: ChannelEvent, t: Throwable): Pair<ChannelState, List<ChannelAction>>

    internal fun unhandled(event: ChannelEvent): Pair<ChannelState, List<ChannelAction>> {
        logger.warning { "unhandled event $event in state ${this::class}" }
        return Pair(this, listOf())
    }

    /**
     * update outgoing messages to include an encrypted backup when necessary
     */
    private fun updateActions(actions: List<ChannelAction>): List<ChannelAction> = when {
        this is HasCommitments && this.isZeroReserve() -> actions.map {
            when {
                it is SendMessage && it.message is FundingSigned -> it.copy(message = it.message.copy(channelData = Helpers.encrypt(staticParams.nodeParams.nodePrivateKey.value, this).toByteVector()))
                it is SendMessage && it.message is CommitSig -> it.copy(message = it.message.copy(channelData = Helpers.encrypt(staticParams.nodeParams.nodePrivateKey.value, this).toByteVector()))
                it is SendMessage && it.message is RevokeAndAck -> it.copy(message = it.message.copy(channelData = Helpers.encrypt(staticParams.nodeParams.nodePrivateKey.value, this).toByteVector()))
                it is SendMessage && it.message is ClosingSigned -> it.copy(message = it.message.copy(channelData = Helpers.encrypt(staticParams.nodeParams.nodePrivateKey.value, this).toByteVector()))
                else -> it
            }
        }
        else -> actions
    }

    internal fun handleCommandError(cmd: Command, error: Throwable): Pair<ChannelState, List<ChannelAction>> {
        logger.warning(error) { "processing $cmd in state $this failed" }
        return Pair(this, listOf(HandleCommandFailed(cmd, error)))
    }

    internal fun handleFundingPublishFailed(): Pair<ChannelState, List<ChannelAction>> {
        require(this is HasCommitments) { "$this must be type of HasCommitments" }
        logger.error { "failed to publish funding tx" }
        val exc = ChannelFundingError(channelId)
        val error = Error(channelId, exc.message)
        // NB: we don't use the handleLocalError handler because it would result in the commit tx being published, which we don't want:
        // implementation *guarantees* that in case of BITCOIN_FUNDING_PUBLISH_FAILED, the funding tx hasn't and will never be published, so we can close the channel right away
        // TODO context.system.eventStream.publish(ChannelErrorOccurred(self, Helpers.getChannelId(stateData), remoteNodeId, stateData, LocalError(exc), isFatal = true))
        return Pair(Aborted(staticParams, currentTip, currentOnchainFeerates), listOf(SendMessage(error)))
    }

    internal fun handleFundingTimeout(): Pair<ChannelState, List<ChannelAction>> {
        require(this is HasCommitments) { "$this must be type of HasCommitments" }
        logger.warning { "funding tx hasn't been confirmed in time, cancelling channel delay=${fr.acinq.eclair.channel.Channel.FUNDING_TIMEOUT_FUNDEE}" }
        val exc = FundingTxTimedout(channelId)
        val error = Error(channelId, exc.message)
        // TODO context.system.eventStream.publish(ChannelErrorOccurred(self, Helpers.getChannelId(stateData), remoteNodeId, stateData, LocalError(exc), isFatal = true))
        return Pair(Aborted(staticParams, currentTip, currentOnchainFeerates), listOf(SendMessage(error)))
    }

    internal fun handleRemoteSpentCurrent(commitTx: Transaction): Pair<Closing, List<ChannelAction>> {
        require(this is HasCommitments) { "$this must be type of HasCommitments" }
        logger.warning { "they published their current commit in txid=${commitTx.txid}" }
        require(commitTx.txid == commitments.remoteCommit.txid) { "txid mismatch" }

        val remoteCommitPublished = Helpers.Closing.claimRemoteCommitTxOutputs(keyManager, commitments, commitments.remoteCommit, commitTx, currentOnchainFeerates)

        val nextState = when (this) {
            is Closing -> this.copy(remoteCommitPublished = remoteCommitPublished)
            is Negotiating -> Closing(
                staticParams = staticParams,
                currentTip = currentTip,
                currentOnchainFeerates = currentOnchainFeerates,
                commitments = commitments,
                fundingTx = null,
                waitingSince = currentTimestampMillis(),
                mutualCloseProposed = closingTxProposed.flatten().map { it.unsignedTx },
                remoteCommitPublished = remoteCommitPublished
            )
            is WaitForFundingConfirmed -> Closing(
                staticParams = staticParams,
                currentTip = currentTip,
                currentOnchainFeerates = currentOnchainFeerates,
                commitments = commitments,
                fundingTx = fundingTx,
                waitingSince = currentTimestampMillis(),
                remoteCommitPublished = remoteCommitPublished
            )
            else -> Closing(
                staticParams = staticParams,
                currentTip = currentTip,
                currentOnchainFeerates = currentOnchainFeerates,
                commitments = commitments,
                fundingTx = null,
                waitingSince = currentTimestampMillis(),
                remoteCommitPublished = remoteCommitPublished
            )
        }

        return Pair(nextState, buildList {
            add(StoreState(nextState))
            addAll(remoteCommitPublished.doPublish(channelId, staticParams.nodeParams.minDepthBlocks.toLong()))
        })
    }

    internal fun handleRemoteSpentNext(commitTx: Transaction): Pair<ChannelState, List<ChannelAction>> {
        require(this is HasCommitments) { "$this must be type of HasCommitments" }
        logger.warning { "they published their next commit in txid=${commitTx.txid}" }
        require(commitments.remoteNextCommitInfo.isLeft) { "next remote commit must be defined" }
        val remoteCommit = commitments.remoteNextCommitInfo.left?.nextRemoteCommit
        require(remoteCommit != null) { "remote commit must not be null" }
        require(commitTx.txid == remoteCommit.txid) { "txid mismatch" }

        val remoteCommitPublished = Helpers.Closing.claimRemoteCommitTxOutputs(keyManager, commitments, remoteCommit, commitTx, currentOnchainFeerates)

        val nextState = when (this) {
            is Closing -> copy(nextRemoteCommitPublished = remoteCommitPublished)
            is Negotiating -> Closing(
                staticParams = staticParams,
                currentTip = currentTip,
                currentOnchainFeerates = currentOnchainFeerates,
                commitments = commitments,
                fundingTx = null,
                waitingSince = currentTimestampMillis(),
                mutualCloseProposed = closingTxProposed.flatten().map { it.unsignedTx },
                nextRemoteCommitPublished = remoteCommitPublished
            )
            // NB: if there is a next commitment, we can't be in WaitForFundingConfirmed so we don't have the case where fundingTx is defined
            else -> Closing(
                staticParams = staticParams,
                currentTip = currentTip,
                currentOnchainFeerates = currentOnchainFeerates,
                commitments = commitments,
                fundingTx = null,
                waitingSince = currentTimestampMillis(),
                nextRemoteCommitPublished = remoteCommitPublished
            )
        }

        return Pair(nextState, buildList {
            add(StoreState(nextState))
            addAll(remoteCommitPublished.doPublish(channelId, staticParams.nodeParams.minDepthBlocks.toLong()))
        })
    }

    internal fun handleRemoteSpentOther(tx: Transaction): Pair<ChannelState, List<ChannelAction>> {
        require(this is HasCommitments) { "$this must be type of HasCommitments" }
        logger.warning { "funding tx spent in txid=${tx.txid}" }

        return Helpers.Closing.claimRevokedRemoteCommitTxOutputs(
            keyManager,
            commitments,
            tx,
            currentOnchainFeerates
        )?.let { revokedCommitPublished ->
            logger.warning { "txid=${tx.txid} was a revoked commitment, publishing the penalty tx" }
            val exc = FundingTxSpent(channelId, tx)
            val error = Error(channelId, exc.message)

            val nextState = when (this) {
                is Closing -> if (this.revokedCommitPublished.contains(revokedCommitPublished)) this
                else copy(revokedCommitPublished = this.revokedCommitPublished + revokedCommitPublished)
                is Negotiating -> Closing(
                    staticParams = staticParams,
                    currentTip = currentTip,
                    currentOnchainFeerates = currentOnchainFeerates,
                    commitments = commitments,
                    fundingTx = null,
                    waitingSince = currentTimestampMillis(),
                    mutualCloseProposed = closingTxProposed.flatten().map { it.unsignedTx },
                    revokedCommitPublished = listOf(revokedCommitPublished)
                )
                // NB: if there is a next commitment, we can't be in WaitForFundingConfirmed so we don't have the case where fundingTx is defined
                else -> Closing(
                    staticParams = staticParams,
                    currentTip = currentTip,
                    commitments = commitments,
                    currentOnchainFeerates = currentOnchainFeerates,
                    fundingTx = null,
                    waitingSince = currentTimestampMillis(),
                    revokedCommitPublished = listOf(revokedCommitPublished)
                )
            }

            return Pair(nextState, buildList {
                add(StoreState(nextState))
                addAll(revokedCommitPublished.doPublish(channelId, staticParams.nodeParams.minDepthBlocks.toLong()))
                add(SendMessage(error))
            })

        } ?: kotlin.run {
            // the published tx was neither their current commitment nor a revoked one
            logger.error { "couldn't identify txid=${tx.txid}, something very bad is going on!!!" }
            Pair(ErrorInformationLeak(staticParams, currentTip, currentOnchainFeerates, commitments), listOf())
        }
    }

    internal fun doPublish(tx: Transaction, channelId: ByteVector32): List<ChannelAction> = listOf(
        PublishTx(tx),
        SendWatch(WatchConfirmed(channelId, tx, staticParams.nodeParams.minDepthBlocks.toLong(), BITCOIN_TX_CONFIRMED(tx)))
    )

    internal fun feePaid(fee: Satoshi, tx: Transaction, desc: String, channelId: ByteVector32) {
        runTrying { // this may fail with an NPE in tests because context has been cleaned up, but it's not a big deal
            logger.info { "paid feeSatoshi=${fee.toLong()} for txid=${tx.txid} desc=$desc" }
            // TODO context.system.eventStream.publish(NetworkFeePaid(self, remoteNodeId, channelId, tx, fee, desc))
        }
    }

    fun handleRemoteError(e: Error): Pair<ChannelState, List<ChannelAction>> {
        // see BOLT 1: only print out data verbatim if is composed of printable ASCII characters
        logger.error { "peer send error: ascii='${e.toAscii()}' bin=${e.data.toHex()}" }
        // TODO context.system.eventStream.publish(ChannelErrorOccurred(self, Helpers.getChannelId(stateData), remoteNodeId, stateData, RemoteError(e), isFatal = true))

        return when {
            this is Closing -> Pair(this, listOf()) // nothing to do, there is already a spending tx published
            this is Negotiating && this.bestUnpublishedClosingTx != null -> {
                val nexState = Closing(
                    staticParams = staticParams,
                    currentTip = currentTip,
                    currentOnchainFeerates = currentOnchainFeerates,
                    commitments = commitments,
                    fundingTx = null,
                    waitingSince = currentTimestampMillis(),
                    mutualCloseProposed = closingTxProposed.flatten().map { it.unsignedTx },
                    mutualClosePublished = listOfNotNull(bestUnpublishedClosingTx)
                )

                Pair(nexState, buildList {
                    add(StoreState(nexState))
                    addAll(doPublish(bestUnpublishedClosingTx, nexState.channelId))
                })
            }
            // NB: we publish the commitment even if we have nothing at stake (in a dataloss situation our peer will send us an error just for that)
            this is HasCommitments -> spendLocalCurrent()
            // when there is no commitment yet, we just go to CLOSED state in case an error occurs
            else -> Pair(Aborted(staticParams, currentTip, currentOnchainFeerates), listOf())
        }
    }

    internal fun HasCommitments.spendLocalCurrent(): Pair<ChannelState, List<ChannelAction>> {
        val outdatedCommitment = when (this) {
            is WaitForRemotePublishFutureComitment -> true
            is Closing -> this.futureRemoteCommitPublished != null
            else -> false
        }

        return if (outdatedCommitment) {
            logger.warning { "we have an outdated commitment: will not publish our local tx" }
            Pair(this as ChannelState, listOf())
        } else {
            val commitTx = commitments.localCommit.publishableTxs.commitTx.tx
            val localCommitPublished = Helpers.Closing.claimCurrentLocalCommitTxOutputs(
                keyManager,
                commitments,
                commitTx,
                currentOnchainFeerates
            )
            val nextState = when (this) {
                is Closing -> copy(localCommitPublished = localCommitPublished)
                is Negotiating -> Closing(
                    staticParams = staticParams,
                    currentTip = currentTip,
                    currentOnchainFeerates = currentOnchainFeerates,
                    commitments = commitments,
                    fundingTx = null,
                    waitingSince = currentTimestampMillis(),
                    mutualCloseProposed = closingTxProposed.flatten().map { it.unsignedTx },
                    localCommitPublished = localCommitPublished
                )
                is WaitForFundingConfirmed -> Closing(
                    staticParams = staticParams, currentTip = currentTip,
                    currentOnchainFeerates = currentOnchainFeerates,
                    commitments = commitments,
                    fundingTx = fundingTx,
                    waitingSince = currentTimestampMillis(),
                    localCommitPublished = localCommitPublished
                )
                else -> Closing(
                    staticParams = staticParams, currentTip = currentTip,
                    currentOnchainFeerates = currentOnchainFeerates,
                    commitments = commitments,
                    fundingTx = null,
                    waitingSince = currentTimestampMillis(),
                    localCommitPublished = localCommitPublished
                )
            }

            Pair(nextState, buildList {
                add(StoreState(nextState))
                addAll(localCommitPublished.doPublish(channelId, staticParams.nodeParams.minDepthBlocks.toLong()))
            })
        }
    }

    @Transient
    val logger = EclairLoggerFactory.newLogger<ChannelState>()
}

interface HasCommitments {
    val commitments: Commitments
    val channelId: ByteVector32
        get() = commitments.channelId

    fun isZeroReserve(): Boolean = commitments.isZeroReserve

    fun isFunder(): Boolean = commitments.localParams.isFunder

    fun updateCommitments(input: Commitments): HasCommitments

    companion object {
        val serializersModule = SerializersModule {
            polymorphic(HasCommitments::class) {
                subclass(Normal::class)
                subclass(WaitForFundingConfirmed::class)
                subclass(WaitForFundingLocked::class)
                subclass(WaitForRemotePublishFutureComitment::class)
                subclass(ShuttingDown::class)
                subclass(Negotiating::class)
                subclass(Closing::class)
            }
        }

        private val serializationModules = SerializersModule {
            include(Tlv.serializersModule)
            include(KeyManager.serializersModule)
            include(UpdateMessage.serializersModule)
        }

        private val cbor = Cbor {
            serializersModule = serializationModules
        }

        fun serialize(state: HasCommitments): ByteArray {
            return cbor.encodeToByteArray(ChannelState.serializer(), state as ChannelState)
        }

        fun deserialize(bin: ByteArray): HasCommitments {
            return cbor.decodeFromByteArray<ChannelState>(bin) as HasCommitments
        }

        fun deserialize(bin: ByteVector): HasCommitments = deserialize(bin.toByteArray())
    }
}

@Serializable
data class WaitForInit(override val staticParams: StaticParams, override val currentTip: Pair<Int, @Serializable(with = BlockHeaderKSerializer::class) BlockHeader>, override val currentOnchainFeerates: OnchainFeerates) : ChannelState() {
    override fun processInternal(event: ChannelEvent): Pair<ChannelState, List<ChannelAction>> {
        return when {
            event is InitFundee -> {
                val nextState = WaitForOpenChannel(staticParams, currentTip, currentOnchainFeerates, event.temporaryChannelId, event.localParams, event.remoteInit)
                Pair(nextState, listOf())
            }
            event is InitFunder -> {
                val fundingPubKey = keyManager.fundingPublicKey(event.localParams.fundingKeyPath).publicKey
                val channelKeyPath = keyManager.channelKeyPath(event.localParams, event.channelVersion)
                val paymentBasepoint = if (event.channelVersion.isSet(USE_STATIC_REMOTEKEY_BIT)) {
                    event.localParams.localPaymentBasepoint!!
                } else {
                    keyManager.paymentPoint(channelKeyPath).publicKey
                }
                val open = OpenChannel(
                    staticParams.nodeParams.chainHash,
                    temporaryChannelId = event.temporaryChannelId,
                    fundingSatoshis = event.fundingAmount,
                    pushMsat = event.pushAmount,
                    dustLimitSatoshis = event.localParams.dustLimit,
                    maxHtlcValueInFlightMsat = event.localParams.maxHtlcValueInFlightMsat,
                    channelReserveSatoshis = event.localParams.channelReserve,
                    htlcMinimumMsat = event.localParams.htlcMinimum,
                    feeratePerKw = event.initialFeeratePerKw,
                    toSelfDelay = event.localParams.toSelfDelay,
                    maxAcceptedHtlcs = event.localParams.maxAcceptedHtlcs,
                    fundingPubkey = fundingPubKey,
                    revocationBasepoint = keyManager.revocationPoint(channelKeyPath).publicKey,
                    paymentBasepoint = paymentBasepoint,
                    delayedPaymentBasepoint = keyManager.delayedPaymentPoint(channelKeyPath).publicKey,
                    htlcBasepoint = keyManager.htlcPoint(channelKeyPath).publicKey,
                    firstPerCommitmentPoint = keyManager.commitmentPoint(channelKeyPath, 0),
                    channelFlags = event.channelFlags,
                    // In order to allow TLV extensions and keep backwards-compatibility, we include an empty upfront_shutdown_script.
                    // See https://github.com/lightningnetwork/lightning-rfc/pull/714.
                    tlvStream = TlvStream(
                        if (event.channelVersion.isSet(ChannelVersion.ZERO_RESERVE_BIT)) {
                            listOf(ChannelTlv.UpfrontShutdownScript(ByteVector.empty), ChannelTlv.ChannelVersionTlv(event.channelVersion))
                        } else {
                            listOf(ChannelTlv.UpfrontShutdownScript(ByteVector.empty))
                        }
                    )
                )
                val nextState = WaitForAcceptChannel(staticParams, currentTip, currentOnchainFeerates, event, open)
                Pair(nextState, listOf(SendMessage(open)))
            }
            event is Restore && event.state is Closing && event.state.commitments.nothingAtStake() -> {
                logger.info { "we have nothing at stake, going straight to CLOSED" }
                Pair(Closed(event.state), listOf())
            }
            event is Restore && event.state is Closing -> {
                val closingType = event.state.closingTypeAlreadyKnown()
                logger.info { "channel is closing (closing type = ${closingType ?: "unknown yet"}" }
                // if the closing type is known:
                // - there is no need to watch the funding tx because it has already been spent and the spending tx has
                //   already reached mindepth
                // - there is no need to attempt to publish transactions for other type of closes
                when (closingType) {
                    is MutualClose -> {
                        Pair(event.state, doPublish(closingType.tx, event.state.channelId))
                    }
                    is LocalClose -> {
                        val actions = closingType.localCommitPublished.doPublish(event.state.channelId, event.state.staticParams.nodeParams.minDepthBlocks.toLong())
                        Pair(event.state, actions)
                    }
                    is RemoteClose -> {
                        val actions = closingType.remoteCommitPublished.doPublish(event.state.channelId, event.state.staticParams.nodeParams.minDepthBlocks.toLong())
                        Pair(event.state, actions)
                    }
                    is RevokedClose -> {
                        val actions = closingType.revokedCommitPublished.doPublish(event.state.channelId, event.state.staticParams.nodeParams.minDepthBlocks.toLong())
                        Pair(event.state, actions)
                    }
                    is RecoveryClose -> {
                        val actions = closingType.remoteCommitPublished.doPublish(event.state.channelId, event.state.staticParams.nodeParams.minDepthBlocks.toLong())
                        Pair(event.state, actions)
                    }
                    null -> {
                        // in all other cases we need to be ready for any type of closing
                        val commitments = event.state.commitments
                        val actions = mutableListOf<ChannelAction>(
                            SendWatch(WatchSpent(event.state.channelId, commitments.commitInput.outPoint.txid, commitments.commitInput.outPoint.index.toInt(), commitments.commitInput.txOut.publicKeyScript, BITCOIN_FUNDING_SPENT)),
                            //SendWatch(WatchLost(event.state.channelId, commitments.commitInput.outPoint.txid, event.state.staticParams.nodeParams.minDepthBlocks.toLong(), BITCOIN_FUNDING_LOST))
                        )
                        val minDepth = event.state.staticParams.nodeParams.minDepthBlocks.toLong()
                        event.state.mutualClosePublished.forEach { actions.addAll(doPublish(it, event.state.channelId)) }
                        event.state.localCommitPublished ?.run { actions.addAll(doPublish(event.state.channelId, minDepth)) }
                        event.state.remoteCommitPublished ?.run { actions.addAll(doPublish(event.state.channelId, minDepth)) }
                        event.state.nextRemoteCommitPublished ?.run { actions.addAll(doPublish(event.state.channelId, minDepth)) }
                        event.state.revokedCommitPublished.forEach { actions.addAll(it.doPublish(event.state.channelId, minDepth)) }
                        event.state.futureRemoteCommitPublished ?.run { actions.addAll(doPublish(event.state.channelId, minDepth)) }
                        // if commitment number is zero, we also need to make sure that the funding tx has been published
                        if (commitments.localCommit.index == 0L && commitments.remoteCommit.index == 0L) {
                            // TODO ask watcher for the funding tx
                        }
                        Pair(event.state, actions)
                    }
                }
            }
            event is Restore && event.state is HasCommitments -> {
                logger.info { "restoring channel channelId=${event.state.channelId}" }
                val watchSpent = WatchSpent(
                    event.state.channelId,
                    event.state.commitments.commitInput.outPoint.txid,
                    event.state.commitments.commitInput.outPoint.index.toInt(),
                    event.state.commitments.commitInput.txOut.publicKeyScript,
                    BITCOIN_FUNDING_SPENT
                )
                val watchConfirmed = WatchConfirmed(
                    event.state.channelId,
                    event.state.commitments.commitInput.outPoint.txid,
                    event.state.commitments.commitInput.txOut.publicKeyScript,
                    staticParams.nodeParams.minDepthBlocks.toLong(),
                    BITCOIN_FUNDING_DEPTHOK
                )
                val actions = listOf(SendWatch(watchSpent), SendWatch(watchConfirmed))
                // TODO: ask watcher for the funding tx when restoring WaitForFundingConfirmed
                Pair(Offline(event.state), actions)
            }
            event is NewBlock -> Pair(this.copy(currentTip = Pair(event.height, event.Header)), listOf())
            event is ExecuteCommand && event.command is CMD_CLOSE -> Pair(Aborted(staticParams, currentTip, currentOnchainFeerates), listOf())
            else -> unhandled(event)
        }
    }

    override fun handleLocalError(event: ChannelEvent, t: Throwable): Pair<ChannelState, List<ChannelAction>> {
        logger.error(t) { "error on event $event in state ${this::class}" }
        return Pair(this, listOf(HandleError(t)))
    }
}

@Serializable
data class Offline(val state: ChannelState) : ChannelState() {
    override val staticParams: StaticParams
        get() = state.staticParams
    override val currentTip: Pair<Int, BlockHeader>
        get() = state.currentTip
    override val currentOnchainFeerates: OnchainFeerates
        get() = state.currentOnchainFeerates

    override fun processInternal(event: ChannelEvent): Pair<ChannelState, List<ChannelAction>> {
        logger.warning { "offline processing $event" }
        return when (event) {
            is Connected -> {
                when {
                    state is WaitForRemotePublishFutureComitment -> {
                        // they already proved that we have an outdated commitment
                        // there isn't much to do except asking them again to publish their current commitment by sending an error
                        val exc = PleasePublishYourCommitment(state.channelId)
                        val error = Error(state.channelId, exc.message)
                        val nextState = state.updateCommitments(state.commitments.updateFeatures(event.localInit, event.remoteInit)) as ChannelState
                        Pair(nextState, listOf(SendMessage(error)))
                    }
                    state is HasCommitments && state.isZeroReserve() -> {
                        logger.info { "syncing $state, waiting fo their channelReestablish message" }
                        val nextState = state.updateCommitments(state.commitments.updateFeatures(event.localInit, event.remoteInit)) as ChannelState
                        Pair(Syncing(nextState, true), listOf())
                    }
                    state is HasCommitments -> {
                        val yourLastPerCommitmentSecret = state.commitments.remotePerCommitmentSecrets.lastIndex?.let { state.commitments.remotePerCommitmentSecrets.getHash(it) } ?: ByteVector32.Zeroes
                        val channelKeyPath = keyManager.channelKeyPath(state.commitments.localParams, state.commitments.channelVersion)
                        val myCurrentPerCommitmentPoint = keyManager.commitmentPoint(channelKeyPath, state.commitments.localCommit.index)

                        val channelReestablish = ChannelReestablish(
                            channelId = state.channelId,
                            nextLocalCommitmentNumber = state.commitments.localCommit.index + 1,
                            nextRemoteRevocationNumber = state.commitments.remoteCommit.index,
                            yourLastCommitmentSecret = PrivateKey(yourLastPerCommitmentSecret),
                            myCurrentPerCommitmentPoint = myCurrentPerCommitmentPoint,
                            state.commitments.remoteChannelData
                        )
                        logger.info { "syncing $state" }
                        val nextState = state.updateCommitments(state.commitments.updateFeatures(event.localInit, event.remoteInit)) as ChannelState
                        Pair(Syncing(nextState, false), listOf(SendMessage(channelReestablish)))
                    }
                    else -> unhandled(event)
                }
            }
            is WatchReceived -> {
                val watch = event.watch
                when {
                    watch is WatchEventSpent && state is Negotiating && state.closingTxProposed.flatten().map { it.unsignedTx.txid }.contains(watch.tx.txid) -> {
                        logger.info { "closing tx published: closingTxId=${watch.tx.txid}" }
                        val nextState = Closing(
                            staticParams,
                            currentTip,
                            currentOnchainFeerates,
                            state.commitments,
                            null,
                            currentTimestampSeconds(),
                            state.closingTxProposed.flatten().map { it.unsignedTx },
                            listOf(watch.tx)
                        )
                        val actions = listOf(StoreState(nextState), PublishTx(watch.tx), SendWatch(WatchConfirmed(state.channelId, watch.tx, staticParams.nodeParams.minDepthBlocks.toLong(), BITCOIN_TX_CONFIRMED(watch.tx))))
                        Pair(nextState, actions)
                    }
                    watch is WatchEventSpent && state is HasCommitments && watch.tx.txid == state.commitments.remoteCommit.txid -> {
                        state.handleRemoteSpentCurrent(watch.tx)
                    }
                    watch is WatchEventSpent && state is HasCommitments && watch.tx.txid == state.commitments.remoteNextCommitInfo.left?.nextRemoteCommit?.txid -> {
                        state.handleRemoteSpentNext(watch.tx)
                    }
                    watch is WatchEventSpent && state is WaitForRemotePublishFutureComitment -> {
                        state.handleRemoteSpentFuture(watch.tx)
                    }
                    watch is WatchEventSpent && state is HasCommitments -> {
                        state.handleRemoteSpentOther(watch.tx)
                    }
                    watch is WatchEventConfirmed && (watch.event is BITCOIN_FUNDING_DEPTHOK || watch.event is BITCOIN_FUNDING_DEEPLYBURIED) -> {
                        // just ignore this, we will put a new watch when we reconnect, and we'll be notified again
                        Pair(this, listOf())
                    }
                    else -> unhandled(event)
                }
            }
            is NewBlock -> {
                // TODO: is this the right thing to do ?
                val (newState, actions) = state.process(event)
                Pair(Offline(newState), listOf())
            }
            else -> unhandled(event)
        }
    }

    override fun handleLocalError(event: ChannelEvent, t: Throwable): Pair<ChannelState, List<ChannelAction>> {
        logger.error(t) { "error on event $event in state ${this::class}" }
        return Pair(this, listOf(HandleError(t)))
    }
}

/**
 * waitForTheirReestablishMessage == true means that we want to wait until we've received their channel_reestablish message before
 * we send ours (for example, to extract encrypted backup data from extra fields)
 * waitForTheirReestablishMessage == false means that we've already sent our channel_reestablish message
 */
@Serializable
data class Syncing(val state: ChannelState, val waitForTheirReestablishMessage: Boolean) : ChannelState() {
    override val staticParams: StaticParams
        get() = state.staticParams
    override val currentTip: Pair<Int, BlockHeader>
        get() = state.currentTip
    override val currentOnchainFeerates: OnchainFeerates
        get() = state.currentOnchainFeerates

    override fun processInternal(event: ChannelEvent): Pair<ChannelState, List<ChannelAction>> {
        logger.warning { "syncing processing $event" }
        return when {
            event is MessageReceived && event.message is ChannelReestablish ->
                when {
                    waitForTheirReestablishMessage -> {
                        if (state !is HasCommitments) {
                            logger.error { "waiting for their channel_reestablish message in a state  that is not valid" }
                            return Pair(state, listOf())
                        }
                        val nextState = if (!event.message.channelData.isEmpty()) {
                            logger.info { "channel_reestablish includes a peer backup" }
                            when (val decrypted = runTrying { Helpers.decrypt(state.staticParams.nodeParams.nodePrivateKey, event.message.channelData) }) {
                                is Try.Success -> {
                                    if (decrypted.get().commitments.isMoreRecent(state.commitments)) {
                                        logger.warning { "they have a more recent commitment, using it instead" }
                                        decrypted.get()
                                    } else {
                                        logger.info { "ignoring their older backup" }
                                        state
                                    }
                                }
                                is Try.Failure -> {
                                    logger.error(decrypted.error) { "ignoring unreadable channel data for channelId=${state.channelId}" }
                                    state
                                }
                            }
                        } else state

                        val yourLastPerCommitmentSecret = nextState.commitments.remotePerCommitmentSecrets.lastIndex?.let { nextState.commitments.remotePerCommitmentSecrets.getHash(it) } ?: ByteVector32.Zeroes
                        val channelKeyPath = keyManager.channelKeyPath(state.commitments.localParams, nextState.commitments.channelVersion)
                        val myCurrentPerCommitmentPoint = keyManager.commitmentPoint(channelKeyPath, nextState.commitments.localCommit.index)

                        val channelReestablish = ChannelReestablish(
                            channelId = nextState.channelId,
                            nextLocalCommitmentNumber = nextState.commitments.localCommit.index + 1,
                            nextRemoteRevocationNumber = nextState.commitments.remoteCommit.index,
                            yourLastCommitmentSecret = PrivateKey(yourLastPerCommitmentSecret),
                            myCurrentPerCommitmentPoint = myCurrentPerCommitmentPoint,
                            nextState.commitments.remoteChannelData
                        )
                        val actions = listOf<ChannelAction>(
                            SendMessage(channelReestablish)
                        )
                        // now apply their reestablish message to the restored state
                        val (nextState1, actions1) = Syncing(nextState as ChannelState, waitForTheirReestablishMessage = false).processInternal(event)
                        Pair(nextState1, actions + actions1)
                    }
                    state is WaitForFundingConfirmed -> {
                        val minDepth = if (state.commitments.localParams.isFunder) {
                            staticParams.nodeParams.minDepthBlocks
                        } else {
                            // when we're fundee we scale the min_depth confirmations depending on the funding amount
                            Helpers.minDepthForFunding(staticParams.nodeParams, state.commitments.commitInput.txOut.amount)
                        }
                        // we put back the watch (operation is idempotent) because the event may have been fired while we were in OFFLINE
                        val watchConfirmed = WatchConfirmed(
                            state.channelId,
                            state.commitments.commitInput.outPoint.txid,
                            state.commitments.commitInput.txOut.publicKeyScript,
                            staticParams.nodeParams.minDepthBlocks.toLong(),
                            BITCOIN_FUNDING_DEPTHOK
                        )
                        val actions = listOf(SendWatch(watchConfirmed))
                        Pair(state, actions)
                    }
                    state is WaitForFundingLocked -> {
                        logger.verbose { "re-sending fundingLocked" }
                        val channelKeyPath = keyManager.channelKeyPath(state.commitments.localParams, state.commitments.channelVersion)
                        val nextPerCommitmentPoint = keyManager.commitmentPoint(channelKeyPath, 1)
                        val fundingLocked = FundingLocked(state.commitments.channelId, nextPerCommitmentPoint)
                        val actions = listOf(SendMessage(fundingLocked))
                        Pair(state, actions)
                    }
                    state is Normal -> {
                        val channelKeyPath = keyManager.channelKeyPath(state.commitments.localParams, state.commitments.channelVersion)
                        when {
                            !Helpers.checkLocalCommit(state.commitments, event.message.nextRemoteRevocationNumber) -> {
                                // if next_remote_revocation_number is greater than our local commitment index, it means that either we are using an outdated commitment, or they are lying
                                // but first we need to make sure that the last per_commitment_secret that they claim to have received from us is correct for that next_remote_revocation_number minus 1
                                if (keyManager.commitmentSecret(channelKeyPath, event.message.nextRemoteRevocationNumber - 1) == event.message.yourLastCommitmentSecret) {
                                    logger.warning { "counterparty proved that we have an outdated (revoked) local commitment!!! ourCommitmentNumber=${state.commitments.localCommit.index} theirCommitmentNumber=${event.message.nextRemoteRevocationNumber}" }
                                    // their data checks out, we indeed seem to be using an old revoked commitment, and must absolutely *NOT* publish it, because that would be a cheating attempt and they
                                    // would punish us by taking all the funds in the channel
                                    val exc = PleasePublishYourCommitment(state.channelId)
                                    val error = Error(state.channelId, exc.message?.encodeToByteArray()?.toByteVector() ?: ByteVector.empty)
                                    val nextState = WaitForRemotePublishFutureComitment(staticParams, state.currentTip, state.currentOnchainFeerates, state.commitments, event.message)
                                    val actions = listOf(
                                        StoreState(nextState),
                                        SendMessage(error)
                                    )
                                    Pair(nextState, actions)
                                } else {
                                    // they lied! the last per_commitment_secret they claimed to have received from us is invalid
                                    logger.warning { "they lied! the last per_commitment_secret they claimed to have received from us is invalid" }
                                    //throw InvalidRevokedCommitProof(state.channelId, state.commitments.localCommit.index, nextRemoteRevocationNumber, yourLastPerCommitmentSecret)
                                    Pair(this, listOf())
                                }
                            }
                            !Helpers.checkRemoteCommit(state.commitments, event.message.nextLocalCommitmentNumber) -> {
                                // if next_local_commit_number is more than one more our remote commitment index, it means that either we are using an outdated commitment, or they are lying
                                logger.warning { "counterparty says that they have a more recent commitment than the one we know of!!! ourCommitmentNumber=${state.commitments.remoteNextCommitInfo.left?.nextRemoteCommit?.index ?: state.commitments.remoteCommit.index} theirCommitmentNumber=${event.message.nextLocalCommitmentNumber}" }
                                // there is no way to make sure that they are saying the truth, the best thing to do is ask them to publish their commitment right now
                                // maybe they will publish their commitment, in that case we need to remember their commitment point in order to be able to claim our outputs
                                // not that if they don't comply, we could publish our own commitment (it is not stale, otherwise we would be in the case above)
                                val exc = PleasePublishYourCommitment(state.channelId)
                                val error = Error(state.channelId, exc.message?.encodeToByteArray()?.toByteVector() ?: ByteVector.empty)
                                val nextState = WaitForRemotePublishFutureComitment(staticParams, state.currentTip, state.currentOnchainFeerates, state.commitments, event.message)
                                val actions = listOf(
                                    StoreState(nextState),
                                    SendMessage(error)
                                )
                                Pair(nextState, actions)
                            }
                            else -> {
                                // normal case, our data is up-to-date
                                val actions = ArrayList<ChannelAction>()
                                if (event.message.nextLocalCommitmentNumber == 1L && state.commitments.localCommit.index == 0L) {
                                    // If next_local_commitment_number is 1 in both the channel_reestablish it sent and received, then the node MUST retransmit funding_locked, otherwise it MUST NOT
                                    logger.verbose { "re-sending fundingLocked" }
                                    val nextPerCommitmentPoint = keyManager.commitmentPoint(channelKeyPath, 1)
                                    val fundingLocked = FundingLocked(state.commitments.channelId, nextPerCommitmentPoint)
                                    actions.add(SendMessage(fundingLocked))
                                }
                                val (commitments1, sendQueue1) = handleSync(event.message, state, keyManager, logger)
                                actions.addAll(sendQueue1)

                                // BOLT 2: A node if it has sent a previous shutdown MUST retransmit shutdown.
                                state.localShutdown?.let {
                                    logger.verbose { "re-sending localShutdown" }
                                    actions.add(SendMessage(it))
                                }

                                if (!state.buried) {
                                    // even if we were just disconnected/reconnected, we need to put back the watch because the event may have been
                                    // fired while we were in OFFLINE (if not, the operation is idempotent anyway)
                                    val watchConfirmed = WatchConfirmed(
                                        state.channelId,
                                        state.commitments.commitInput.outPoint.txid,
                                        state.commitments.commitInput.txOut.publicKeyScript,
                                        ANNOUNCEMENTS_MINCONF.toLong(),
                                        BITCOIN_FUNDING_DEEPLYBURIED
                                    )
                                    actions.add(SendWatch(watchConfirmed))
                                }

                                // TODO: update fees if needed
                                logger.info { "switching to $state" }
                                Pair(state.copy(commitments = commitments1), actions)
                            }
                        }
                    }
                    // BOLT 2: A node if it has sent a previous shutdown MUST retransmit shutdown.
                    // negotiation restarts from the beginning, and is initialized by the funder
                    // note: in any case we still need to keep all previously sent closing_signed, because they may publish one of them
                    state is Negotiating && state.commitments.localParams.isFunder -> {
                        // we could use the last closing_signed we sent, but network fees may have changed while we were offline so it is better to restart from scratch
                        val (closingTx, closingSigned) = Helpers.Closing.makeFirstClosingTx(
                            keyManager,
                            state.commitments,
                            state.localShutdown.scriptPubKey.toByteArray(),
                            state.remoteShutdown.scriptPubKey.toByteArray(),
                            currentOnchainFeerates.mutualCloseFeeratePerKw
                        )
                        val closingTxProposed1 = state.closingTxProposed + listOf(listOf(ClosingTxProposed(closingTx.tx, closingSigned)))
                        val nextState = state.copy(closingTxProposed = closingTxProposed1)
                        val actions = listOf(StoreState(nextState), SendMessage(state.localShutdown), SendMessage(closingSigned))
                        return Pair(nextState, actions)
                    }
                    state is Negotiating -> {
                        // we start a new round of negotiation
                        val closingTxProposed1 = if (state.closingTxProposed.last().isEmpty()) state.closingTxProposed else state.closingTxProposed + listOf(listOf())
                        val nextState = state.copy(closingTxProposed = closingTxProposed1)
                        val actions = listOf(StoreState(nextState), SendMessage(state.localShutdown))
                        return Pair(nextState, actions)
                    }
                    else -> unhandled(event)
                }
            event is NewBlock -> {
                // TODO: is this the right thing to do ?
                val (newState, actions) = state.process(event)
                Pair(Syncing(newState, waitForTheirReestablishMessage), listOf())
            }
            else -> unhandled(event)
        }
    }

    override fun handleLocalError(event: ChannelEvent, t: Throwable): Pair<ChannelState, List<ChannelAction>> {
        logger.error(t) { "error on event $event in state ${this::class}" }
        return Pair(this, listOf(HandleError(t)))
    }

}

@Serializable
data class WaitForRemotePublishFutureComitment(
    override val staticParams: StaticParams,
    override val currentTip: Pair<Int, @Serializable(with = BlockHeaderKSerializer::class) BlockHeader>,
    override val currentOnchainFeerates: OnchainFeerates,
    override val commitments: Commitments,
    val remoteChannelReestablish: ChannelReestablish
) : ChannelState(), HasCommitments {
    override fun updateCommitments(input: Commitments): HasCommitments = this.copy(commitments = input)

    override fun processInternal(event: ChannelEvent): Pair<ChannelState, List<ChannelAction>> {
        return when {
            event is WatchReceived && event.watch is WatchEventSpent && event.watch.event is BITCOIN_FUNDING_SPENT -> {
                handleRemoteSpentFuture(event.watch.tx)
            }
            else -> unhandled(event)
        }
    }

    override fun handleLocalError(event: ChannelEvent, t: Throwable): Pair<ChannelState, List<ChannelAction>> {
        logger.error(t) { "error on event $event in state ${this::class}" }
        val error = Error(channelId, t.message)
        return Pair(Aborted(staticParams, currentTip, currentOnchainFeerates), listOf(SendMessage(error)))
    }

    internal fun handleRemoteSpentFuture(tx: Transaction): Pair<ChannelState, List<ChannelAction>> {
        logger.warning { "they published their future commit (because we asked them to) in txid=${tx.txid}" }
        return if (commitments.channelVersion.paysDirectlyToWallet) {
            val remoteCommitPublished = RemoteCommitPublished(tx, null, listOf(), listOf(), mapOf())
            val nextState = Closing(
                staticParams = staticParams,
                currentTip = currentTip,
                commitments = commitments,
                currentOnchainFeerates = currentOnchainFeerates,
                fundingTx = null,
                waitingSince = currentTimestampMillis(),
                remoteCommitPublished = remoteCommitPublished
            )
            Pair(nextState, listOf(StoreState(nextState)))
        } else {
            val remotePerCommitmentPoint = remoteChannelReestablish.myCurrentPerCommitmentPoint
            val remoteCommitPublished = Helpers.Closing.claimRemoteCommitMainOutput(
                keyManager,
                commitments,
                remotePerCommitmentPoint,
                tx,
                currentOnchainFeerates.claimMainFeeratePerKw
            )
            val nextState = Closing(
                staticParams = staticParams,
                currentTip = currentTip,
                commitments = commitments,
                currentOnchainFeerates = currentOnchainFeerates,
                fundingTx = null,
                waitingSince = currentTimestampMillis(),
                futureRemoteCommitPublished = remoteCommitPublished
            )
            val actions = mutableListOf<ChannelAction>(StoreState(nextState))
            actions.addAll(remoteCommitPublished.doPublish(channelId, staticParams.nodeParams.minDepthBlocks.toLong()))
            Pair(nextState, actions)
        }
    }
}

@Serializable
data class WaitForOpenChannel(
    override val staticParams: StaticParams,
    override val currentTip: Pair<Int, @Serializable(with = BlockHeaderKSerializer::class) BlockHeader>,
    override val currentOnchainFeerates: OnchainFeerates,
    @Serializable(with = ByteVector32KSerializer::class) val temporaryChannelId: ByteVector32,
    val localParams: LocalParams,
    val remoteInit: Init
) : ChannelState() {
    override fun processInternal(event: ChannelEvent): Pair<ChannelState, List<ChannelAction>> {
        return when {
            event is MessageReceived ->
                when (event.message) {
                    is OpenChannel -> {
                        var channelVersion = event.message.channelVersion ?: ChannelVersion.STANDARD
                        try {
                            Helpers.validateParamsFundee(staticParams.nodeParams, event.message, channelVersion, currentOnchainFeerates.commitmentFeeratePerKw)
                        } catch (e: Throwable) {
                            logger.error(e) { "invalid ${event.message} in state $this" }
                            return Pair(Aborted(staticParams, currentTip, currentOnchainFeerates), listOf(SendMessage(Error(temporaryChannelId, e.message))))
                        }
                        val fundingPubkey = keyManager.fundingPublicKey(localParams.fundingKeyPath).publicKey
                        if (Features.canUseFeature(
                                localParams.features,
                                Features.invoke(remoteInit.features),
                                Feature.StaticRemoteKey
                            )
                        ) {
                            channelVersion = channelVersion or ChannelVersion.STATIC_REMOTEKEY
                        }
                        val channelKeyPath = keyManager.channelKeyPath(localParams, channelVersion)
                        // TODO: maybe also check uniqueness of temporary channel id
                        val minimumDepth = Helpers.minDepthForFunding(staticParams.nodeParams, event.message.fundingSatoshis)
                        val paymentBasepoint = if (channelVersion.isSet(USE_STATIC_REMOTEKEY_BIT)) {
                            localParams.localPaymentBasepoint!!
                        } else {
                            keyManager.paymentPoint(channelKeyPath).publicKey
                        }
                        val accept = AcceptChannel(
                            temporaryChannelId = event.message.temporaryChannelId,
                            dustLimitSatoshis = localParams.dustLimit,
                            maxHtlcValueInFlightMsat = localParams.maxHtlcValueInFlightMsat,
                            channelReserveSatoshis = localParams.channelReserve,
                            minimumDepth = minimumDepth.toLong(),
                            htlcMinimumMsat = localParams.htlcMinimum,
                            toSelfDelay = localParams.toSelfDelay,
                            maxAcceptedHtlcs = localParams.maxAcceptedHtlcs,
                            fundingPubkey = fundingPubkey,
                            revocationBasepoint = keyManager.revocationPoint(channelKeyPath).publicKey,
                            paymentBasepoint = paymentBasepoint,
                            delayedPaymentBasepoint = keyManager.delayedPaymentPoint(channelKeyPath).publicKey,
                            htlcBasepoint = keyManager.htlcPoint(channelKeyPath).publicKey,
                            firstPerCommitmentPoint = keyManager.commitmentPoint(channelKeyPath, 0),
                            // In order to allow TLV extensions and keep backwards-compatibility, we include an empty upfront_shutdown_script.
                            // See https://github.com/lightningnetwork/lightning-rfc/pull/714.
                            tlvStream = TlvStream(listOf(ChannelTlv.UpfrontShutdownScript(ByteVector.empty)))
                        )
                        val remoteParams = RemoteParams(
                            nodeId = staticParams.remoteNodeId,
                            dustLimit = event.message.dustLimitSatoshis,
                            maxHtlcValueInFlightMsat = event.message.maxHtlcValueInFlightMsat.toLong(),
                            channelReserve = event.message.channelReserveSatoshis, // remote requires local to keep this much satoshis as direct payment
                            htlcMinimum = event.message.htlcMinimumMsat,
                            toSelfDelay = event.message.toSelfDelay,
                            maxAcceptedHtlcs = event.message.maxAcceptedHtlcs,
                            fundingPubKey = event.message.fundingPubkey,
                            revocationBasepoint = event.message.revocationBasepoint,
                            paymentBasepoint = event.message.paymentBasepoint,
                            delayedPaymentBasepoint = event.message.delayedPaymentBasepoint,
                            htlcBasepoint = event.message.htlcBasepoint,
                            features = Features.invoke(remoteInit.features)
                        )

                        val nextState = WaitForFundingCreated(
                            staticParams,
                            currentTip,
                            currentOnchainFeerates,
                            event.message.temporaryChannelId,
                            localParams,
                            remoteParams,
                            event.message.fundingSatoshis,
                            event.message.pushMsat,
                            event.message.feeratePerKw,
                            event.message.firstPerCommitmentPoint,
                            event.message.channelFlags,
                            channelVersion,
                            accept
                        )

                        Pair(nextState, listOf(SendMessage(accept)))
                    }
                    is Error -> {
                        logger.error { "peer send error: ascii=${event.message.toAscii()} bin=${event.message.data.toHex()}" }
                        return Pair(Aborted(staticParams, currentTip, currentOnchainFeerates), listOf())
                    }
                    else -> unhandled(event)
                }
            event is ExecuteCommand && event.command is CMD_CLOSE -> Pair(Aborted(staticParams, currentTip, currentOnchainFeerates), listOf())
            event is NewBlock -> Pair(this.copy(currentTip = Pair(event.height, event.Header)), listOf())
            else -> unhandled(event)
        }
    }

    override fun handleLocalError(event: ChannelEvent, t: Throwable): Pair<ChannelState, List<ChannelAction>> {
        logger.error(t) { "error on event $event in state ${this::class}" }
        val error = Error(temporaryChannelId, t.message)
        return Pair(Aborted(staticParams, currentTip, currentOnchainFeerates), listOf(SendMessage(error)))
    }
}

@Serializable
data class WaitForFundingCreated(
    override val staticParams: StaticParams,
    override val currentTip: Pair<Int, @Serializable(with = BlockHeaderKSerializer::class) BlockHeader>,
    override val currentOnchainFeerates: OnchainFeerates,
    @Serializable(with = ByteVector32KSerializer::class) val temporaryChannelId: ByteVector32,
    val localParams: LocalParams,
    val remoteParams: RemoteParams,
    @Serializable(with = SatoshiKSerializer::class) val fundingAmount: Satoshi,
    val pushAmount: MilliSatoshi,
    val initialFeeratePerKw: Long,
    @Serializable(with = PublicKeyKSerializer::class) val remoteFirstPerCommitmentPoint: PublicKey,
    val channelFlags: Byte,
    val channelVersion: ChannelVersion,
    val lastSent: AcceptChannel
) : ChannelState() {
    override fun processInternal(event: ChannelEvent): Pair<ChannelState, List<ChannelAction>> {
        return when {
            event is MessageReceived ->
                when (event.message) {
                    is FundingCreated -> {
                        // they fund the channel with their funding tx, so the money is theirs (but we are paid pushMsat)
                        val firstCommitTx = Helpers.Funding.makeFirstCommitTxs(
                            keyManager,
                            channelVersion,
                            temporaryChannelId,
                            localParams,
                            remoteParams,
                            fundingAmount,
                            pushAmount,
                            initialFeeratePerKw,
                            event.message.fundingTxid,
                            event.message.fundingOutputIndex,
                            remoteFirstPerCommitmentPoint
                        )
                        // check remote signature validity
                        val fundingPubKey = keyManager.fundingPublicKey(localParams.fundingKeyPath)
                        val localSigOfLocalTx = keyManager.sign(firstCommitTx.localCommitTx, fundingPubKey)
                        val signedLocalCommitTx = Transactions.addSigs(
                            firstCommitTx.localCommitTx,
                            fundingPubKey.publicKey,
                            remoteParams.fundingPubKey,
                            localSigOfLocalTx,
                            event.message.signature
                        )
                        when (val result = Transactions.checkSpendable(signedLocalCommitTx)) {
                            is Try.Failure -> {
                                // TODO: implement error handling
                                logger.error(result.error) { "their first commit sig is not valid for ${firstCommitTx.localCommitTx.tx}" }
                                Pair(this, listOf())
                            }
                            is Try.Success -> {
                                val localSigOfRemoteTx = keyManager.sign(firstCommitTx.remoteCommitTx, fundingPubKey)
                                val channelId = Eclair.toLongId(event.message.fundingTxid, event.message.fundingOutputIndex)
                                // watch the funding tx transaction
                                val commitInput = firstCommitTx.localCommitTx.input
                                val fundingSigned = FundingSigned(
                                    channelId = channelId,
                                    signature = localSigOfRemoteTx
                                )
                                val commitments = Commitments(
                                    channelVersion,
                                    localParams,
                                    remoteParams,
                                    channelFlags,
                                    LocalCommit(0, firstCommitTx.localSpec, PublishableTxs(signedLocalCommitTx, listOf())),
                                    RemoteCommit(
                                        0,
                                        firstCommitTx.remoteSpec,
                                        firstCommitTx.remoteCommitTx.tx.txid,
                                        remoteFirstPerCommitmentPoint
                                    ),
                                    LocalChanges(listOf(), listOf(), listOf()),
                                    RemoteChanges(listOf(), listOf(), listOf()),
                                    localNextHtlcId = 0L,
                                    remoteNextHtlcId = 0L,
                                    payments = mapOf(),
                                    remoteNextCommitInfo = Either.Right(Eclair.randomKey().publicKey()), // we will receive their next per-commitment point in the next message, so we temporarily put a random byte array,
                                    commitInput,
                                    ShaChain.init,
                                    channelId = channelId
                                )
                                //context.system.eventStream.publish(ChannelIdAssigned(self, remoteNodeId, temporaryChannelId, channelId))
                                //context.system.eventStream.publish(ChannelSignatureReceived(self, commitments))
                                // NB: we don't send a ChannelSignatureSent for the first commit
                                logger.info { "waiting for them to publish the funding tx for channelId=$channelId fundingTxid=${commitInput.outPoint.txid}" }
                                // phoenix channels have a zero mindepth for funding tx
                                val fundingMinDepth = if (commitments.isZeroReserve) 0 else Helpers.minDepthForFunding(staticParams.nodeParams, fundingAmount)
                                logger.info { "$channelId will wait for $fundingMinDepth confirmations" }
                                val watchSpent = WatchSpent(
                                    channelId,
                                    commitInput.outPoint.txid,
                                    commitInput.outPoint.index.toInt(),
                                    commitments.commitInput.txOut.publicKeyScript,
                                    BITCOIN_FUNDING_SPENT
                                ) // TODO: should we wait for an acknowledgment from the watcher?
                                val watchConfirmed = WatchConfirmed(
                                    channelId,
                                    commitInput.outPoint.txid,
                                    commitments.commitInput.txOut.publicKeyScript,
                                    fundingMinDepth.toLong(),
                                    BITCOIN_FUNDING_DEPTHOK
                                )
                                val nextState = WaitForFundingConfirmed(staticParams, currentTip, currentOnchainFeerates, commitments, null, currentTimestampMillis() / 1000, null, Either.Right(fundingSigned))
                                val actions = listOf(SendWatch(watchSpent), SendWatch(watchConfirmed), SendMessage(fundingSigned), ChannelIdSwitch(temporaryChannelId, channelId), StoreState(nextState))
                                Pair(nextState, actions)
                            }
                        }
                    }
                    is Error -> {
                        logger.error { "peer send error: ascii=${event.message.toAscii()} bin=${event.message.data.toHex()}" }
                        return Pair(Aborted(staticParams, currentTip, currentOnchainFeerates), listOf())
                    }
                    else -> unhandled(event)
                }
            event is ExecuteCommand && event.command is CMD_CLOSE -> Pair(Aborted(staticParams, currentTip, currentOnchainFeerates), listOf())
            event is NewBlock -> Pair(this.copy(currentTip = Pair(event.height, event.Header)), listOf())
            else -> unhandled(event)
        }
    }

    override fun handleLocalError(event: ChannelEvent, t: Throwable): Pair<ChannelState, List<ChannelAction>> {
        logger.error(t) { "error on event $event in state ${this::class}" }
        val error = Error(temporaryChannelId, t.message)
        return Pair(Aborted(staticParams, currentTip, currentOnchainFeerates), listOf(SendMessage(error)))
    }
}

@Serializable
data class WaitForAcceptChannel(
    override val staticParams: StaticParams,
    override val currentTip: Pair<Int, @Serializable(with = BlockHeaderKSerializer::class) BlockHeader>,
    override val currentOnchainFeerates: OnchainFeerates,
    val initFunder: InitFunder,
    val lastSent: OpenChannel
) :
    ChannelState() {
    override fun processInternal(event: ChannelEvent): Pair<ChannelState, List<ChannelAction>> {
        return when {
            event is MessageReceived && event.message is AcceptChannel -> {
                try {
                    Helpers.validateParamsFunder(staticParams.nodeParams, lastSent, event.message)
                } catch (e: Throwable) {
                    logger.error(e) { "invalid ${event.message} in state $this" }
                    return Pair(Aborted(staticParams, currentTip, currentOnchainFeerates), listOf(SendMessage(Error(initFunder.temporaryChannelId, e.message))))
                }
<<<<<<< HEAD
                when (result) {
                    is Try.Failure -> Pair(this, listOf(ProcessLocalFailure(result.error)))
                    is Try.Success -> {
                        // TODO: check equality of temporaryChannelId? or should be done upstream
                        val remoteParams = RemoteParams(
                            nodeId = staticParams.remoteNodeId,
                            dustLimit = event.message.dustLimitSatoshis,
                            maxHtlcValueInFlightMsat = event.message.maxHtlcValueInFlightMsat,
                            channelReserve = event.message.channelReserveSatoshis, // remote requires local to keep this much satoshis as direct payment
                            htlcMinimum = event.message.htlcMinimumMsat,
                            toSelfDelay = event.message.toSelfDelay,
                            maxAcceptedHtlcs = event.message.maxAcceptedHtlcs,
                            fundingPubKey = event.message.fundingPubkey,
                            revocationBasepoint = event.message.revocationBasepoint,
                            paymentBasepoint = event.message.paymentBasepoint,
                            delayedPaymentBasepoint = event.message.delayedPaymentBasepoint,
                            htlcBasepoint = event.message.htlcBasepoint,
                            features = Features(initFunder.remoteInit.features)
                        )
                        logger.verbose { "remote params: $remoteParams" }
                        val localFundingPubkey = keyManager.fundingPublicKey(initFunder.localParams.fundingKeyPath)
                        val fundingPubkeyScript = ByteVector(Script.write(Script.pay2wsh(Scripts.multiSig2of2(localFundingPubkey.publicKey, remoteParams.fundingPubKey))))
                        val makeFundingTx = MakeFundingTx(fundingPubkeyScript, initFunder.fundingAmount, initFunder.fundingTxFeeratePerKw)
                        val nextState = WaitForFundingInternal(
                            staticParams,
                            currentTip,
                            initFunder.temporaryChannelId,
                            initFunder.localParams,
                            remoteParams,
                            initFunder.fundingAmount,
                            initFunder.pushAmount,
                            initFunder.initialFeeratePerKw,
                            event.message.firstPerCommitmentPoint,
                            initFunder.channelVersion,
                            lastSent
                        )
                        Pair(nextState, listOf(makeFundingTx))
                    }
                }
=======
                // TODO: check equality of temporaryChannelId? or should be done upstream
                val remoteParams = RemoteParams(
                    nodeId = staticParams.remoteNodeId,
                    dustLimit = event.message.dustLimitSatoshis,
                    maxHtlcValueInFlightMsat = event.message.maxHtlcValueInFlightMsat,
                    channelReserve = event.message.channelReserveSatoshis, // remote requires local to keep this much satoshis as direct payment
                    htlcMinimum = event.message.htlcMinimumMsat,
                    toSelfDelay = event.message.toSelfDelay,
                    maxAcceptedHtlcs = event.message.maxAcceptedHtlcs,
                    fundingPubKey = event.message.fundingPubkey,
                    revocationBasepoint = event.message.revocationBasepoint,
                    paymentBasepoint = event.message.paymentBasepoint,
                    delayedPaymentBasepoint = event.message.delayedPaymentBasepoint,
                    htlcBasepoint = event.message.htlcBasepoint,
                    features = Features(initFunder.remoteInit.features)
                )
                logger.verbose { "remote params: $remoteParams" }
                val localFundingPubkey = keyManager.fundingPublicKey(initFunder.localParams.fundingKeyPath)
                val fundingPubkeyScript = ByteVector(Script.write(Script.pay2wsh(Scripts.multiSig2of2(localFundingPubkey.publicKey, remoteParams.fundingPubKey))))
                val makeFundingTx = MakeFundingTx(fundingPubkeyScript, initFunder.fundingAmount, initFunder.fundingTxFeeratePerKw)
                val nextState = WaitForFundingInternal(
                    staticParams,
                    currentTip,
                    currentOnchainFeerates,
                    initFunder.temporaryChannelId,
                    initFunder.localParams,
                    remoteParams,
                    initFunder.fundingAmount,
                    initFunder.pushAmount,
                    initFunder.initialFeeratePerKw,
                    event.message.firstPerCommitmentPoint,
                    initFunder.channelVersion,
                    lastSent
                )
                Pair(nextState, listOf(makeFundingTx))
            }
            event is MessageReceived && event.message is Error -> {
                logger.error { "peer send error: ascii=${event.message.toAscii()} bin=${event.message.data.toHex()}" }
                Pair(Aborted(staticParams, currentTip, currentOnchainFeerates), listOf())
>>>>>>> 3a6dfd6e
            }
            event is ExecuteCommand && event.command is CMD_CLOSE -> Pair(Aborted(staticParams, currentTip, currentOnchainFeerates), listOf())
            event is NewBlock -> Pair(this.copy(currentTip = Pair(event.height, event.Header)), listOf())
            else -> unhandled(event)
        }
    }

    override fun handleLocalError(event: ChannelEvent, t: Throwable): Pair<ChannelState, List<ChannelAction>> {
        logger.error(t) { "error on event $event in state ${this::class}" }
        val error = Error(initFunder.temporaryChannelId, t.message)
        return Pair(Aborted(staticParams, currentTip, currentOnchainFeerates), listOf(SendMessage(error)))
    }
}

@Serializable
data class WaitForFundingInternal(
    override val staticParams: StaticParams,
    override val currentTip: Pair<Int, @Serializable(with = BlockHeaderKSerializer::class) BlockHeader>,
    override val currentOnchainFeerates: OnchainFeerates,
    @Serializable(with = ByteVector32KSerializer::class) val temporaryChannelId: ByteVector32,
    val localParams: LocalParams,
    val remoteParams: RemoteParams,
    @Serializable(with = SatoshiKSerializer::class) val fundingAmount: Satoshi,
    val pushAmount: MilliSatoshi,
    val initialFeeratePerKw: Long,
    @Serializable(with = PublicKeyKSerializer::class) val remoteFirstPerCommitmentPoint: PublicKey,
    val channelVersion: ChannelVersion,
    val lastSent: OpenChannel
) : ChannelState() {
    override fun processInternal(event: ChannelEvent): Pair<ChannelState, List<ChannelAction>> {
        return when {
            event is MakeFundingTxResponse -> {
                // let's create the first commitment tx that spends the yet uncommitted funding tx
                val firstCommitTx = Helpers.Funding.makeFirstCommitTxs(
                    keyManager,
                    channelVersion,
                    temporaryChannelId,
                    localParams,
                    remoteParams,
                    fundingAmount,
                    pushAmount,
                    initialFeeratePerKw,
                    event.fundingTx.hash,
                    event.fundingTxOutputIndex,
                    remoteFirstPerCommitmentPoint
                )
                require(event.fundingTx.txOut[event.fundingTxOutputIndex].publicKeyScript == firstCommitTx.localCommitTx.input.txOut.publicKeyScript) { "pubkey script mismatch!" }
                val localSigOfRemoteTx = keyManager.sign(firstCommitTx.remoteCommitTx, keyManager.fundingPublicKey(localParams.fundingKeyPath))
                // signature of their initial commitment tx that pays remote pushMsat
                val fundingCreated = FundingCreated(
                    temporaryChannelId = temporaryChannelId,
                    fundingTxid = event.fundingTx.hash,
                    fundingOutputIndex = event.fundingTxOutputIndex,
                    signature = localSigOfRemoteTx
                )
                val channelId = Eclair.toLongId(event.fundingTx.hash, event.fundingTxOutputIndex)
                val channelIdAssigned = ChannelIdAssigned(staticParams.remoteNodeId, temporaryChannelId, channelId) // we notify the peer asap so it knows how to route messages
                //context.system.eventStream.publish(ChannelIdAssigned(self, remoteNodeId, temporaryChannelId, channelId))
                // NB: we don't send a ChannelSignatureSent for the first commit
                val nextState = WaitForFundingSigned(
                    staticParams,
                    currentTip,
                    currentOnchainFeerates,
                    channelId,
                    localParams,
                    remoteParams,
                    event.fundingTx,
                    event.fee,
                    firstCommitTx.localSpec,
                    firstCommitTx.localCommitTx,
                    RemoteCommit(0, firstCommitTx.remoteSpec, firstCommitTx.remoteCommitTx.tx.txid, remoteFirstPerCommitmentPoint),
                    lastSent.channelFlags,
                    channelVersion,
                    fundingCreated
                )
                Pair(nextState, listOf(channelIdAssigned, SendMessage(fundingCreated)))
            }
            event is MessageReceived && event.message is Error -> {
                logger.error { "peer send error: ascii=${event.message.toAscii()} bin=${event.message.data.toHex()}" }
                Pair(Aborted(staticParams, currentTip, currentOnchainFeerates), listOf())
            }
            event is ExecuteCommand && event.command is CMD_CLOSE -> Pair(Aborted(staticParams, currentTip, currentOnchainFeerates), listOf())
            event is NewBlock -> Pair(this.copy(currentTip = Pair(event.height, event.Header)), listOf())
            else -> unhandled(event)
        }
    }

    override fun handleLocalError(event: ChannelEvent, t: Throwable): Pair<ChannelState, List<ChannelAction>> {
        logger.error(t) { "error on event $event in state ${this::class}" }
        val error = Error(temporaryChannelId, t.message)
        return Pair(Aborted(staticParams, currentTip, currentOnchainFeerates), listOf(SendMessage(error)))
    }
}

@Serializable
data class WaitForFundingSigned(
    override val staticParams: StaticParams,
    override val currentTip: Pair<Int, @Serializable(with = BlockHeaderKSerializer::class) BlockHeader>,
    override val currentOnchainFeerates: OnchainFeerates,
    @Serializable(with = ByteVector32KSerializer::class) val channelId: ByteVector32,
    val localParams: LocalParams,
    val remoteParams: RemoteParams,
    @Serializable(with = TransactionKSerializer::class) val fundingTx: Transaction,
    @Serializable(with = SatoshiKSerializer::class) val fundingTxFee: Satoshi,
    val localSpec: CommitmentSpec,
    val localCommitTx: Transactions.TransactionWithInputInfo.CommitTx,
    val remoteCommit: RemoteCommit,
    val channelFlags: Byte,
    val channelVersion: ChannelVersion,
    val lastSent: FundingCreated
) : ChannelState() {
    override fun processInternal(event: ChannelEvent): Pair<ChannelState, List<ChannelAction>> {
        return when {
            event is MessageReceived && event.message is FundingSigned -> {
                // we make sure that their sig checks out and that our first commit tx is spendable
                val fundingPubKey = keyManager.fundingPublicKey(localParams.fundingKeyPath)
                val localSigOfLocalTx = keyManager.sign(localCommitTx, fundingPubKey)
                val signedLocalCommitTx = Transactions.addSigs(localCommitTx, fundingPubKey.publicKey, remoteParams.fundingPubKey, localSigOfLocalTx, event.message.signature)
                when (val result = Transactions.checkSpendable(signedLocalCommitTx)) {
                    is Try.Failure -> {
<<<<<<< HEAD
                        Pair(this, listOf(ProcessLocalFailure(result.error)))
=======
                        handleLocalError(event, InvalidCommitmentSignature(channelId, signedLocalCommitTx.tx))
>>>>>>> 3a6dfd6e
                    }
                    is Try.Success -> {
                        val commitInput = localCommitTx.input
                        val commitments = Commitments(
                            channelVersion, localParams, remoteParams, channelFlags,
                            LocalCommit(0, localSpec, PublishableTxs(signedLocalCommitTx, listOf())), remoteCommit,
                            LocalChanges(listOf(), listOf(), listOf()), RemoteChanges(listOf(), listOf(), listOf()),
                            localNextHtlcId = 0L, remoteNextHtlcId = 0L,
                            payments = mapOf(),
                            remoteNextCommitInfo = Either.Right(Eclair.randomKey().publicKey()), // we will receive their next per-commitment point in the next message, so we temporarily put a random byte array
                            commitInput, ShaChain.init, channelId, event.message.channelData
                        )
                        val now = currentTimestampSeconds()
                        // TODO context.system.eventStream.publish(ChannelSignatureReceived(self, commitments))
                        logger.info { "publishing funding tx for channelId=$channelId fundingTxid=${commitInput.outPoint.txid}" }
                        val watchSpent = WatchSpent(
                            this.channelId,
                            commitments.commitInput.outPoint.txid,
                            commitments.commitInput.outPoint.index.toInt(),
                            commitments.commitInput.txOut.publicKeyScript,
                            BITCOIN_FUNDING_SPENT
                        ) // TODO: should we wait for an acknowledgment from the watcher?
                        // phoenix channels have a zero mindepth for funding tx
                        val minDepthBlocks = if (commitments.channelVersion.isSet(ChannelVersion.ZERO_RESERVE_BIT)) 0 else staticParams.nodeParams.minDepthBlocks
                        val watchConfirmed = WatchConfirmed(
                            this.channelId,
                            commitments.commitInput.outPoint.txid,
                            commitments.commitInput.txOut.publicKeyScript,
                            minDepthBlocks.toLong(),
                            BITCOIN_FUNDING_DEPTHOK
                        )
                        logger.info { "committing txid=${fundingTx.txid}" }

                        // we will publish the funding tx only after the channel state has been written to disk because we want to
                        // make sure we first persist the commitment that returns back the funds to us in case of problem
                        val publishTx = PublishTx(fundingTx)

                        val nextState = WaitForFundingConfirmed(staticParams, currentTip, currentOnchainFeerates, commitments, fundingTx, now, null, Either.Left(lastSent))

                        Pair(nextState, listOf(SendWatch(watchSpent), SendWatch(watchConfirmed), StoreState(nextState), publishTx))
                    }
                }
            }
            event is MessageReceived && event.message is Error -> {
                logger.error { "peer send error: ascii=${event.message.toAscii()} bin=${event.message.data.toHex()}" }
                Pair(Aborted(staticParams, currentTip, currentOnchainFeerates), listOf())
            }
            event is ExecuteCommand && event.command is CMD_CLOSE -> Pair(Aborted(staticParams, currentTip, currentOnchainFeerates), listOf())
            event is NewBlock -> Pair(this.copy(currentTip = Pair(event.height, event.Header)), listOf())
            else -> unhandled(event)
        }
    }

    override fun handleLocalError(event: ChannelEvent, t: Throwable): Pair<ChannelState, List<ChannelAction>> {
        logger.error(t) { "error on event $event in state ${this::class}" }
        val error = Error(channelId, t.message)
        return Pair(Aborted(staticParams, currentTip, currentOnchainFeerates), listOf(SendMessage(error)))
    }
}

@Serializable
data class WaitForFundingConfirmed(
    override val staticParams: StaticParams,
    override val currentTip: Pair<Int, @Serializable(with = BlockHeaderKSerializer::class) BlockHeader>,
    override val currentOnchainFeerates: OnchainFeerates,
    override val commitments: Commitments,
    @Serializable(with = TransactionKSerializer::class) val fundingTx: Transaction?,
    val waitingSince: Long, // how long have we been waiting for the funding tx to confirm
    val deferred: FundingLocked?,
    val lastSent: Either<FundingCreated, FundingSigned>
) : ChannelState(), HasCommitments {
    override fun updateCommitments(input: Commitments): HasCommitments = this.copy(commitments = input)

    override fun processInternal(event: ChannelEvent): Pair<ChannelState, List<ChannelAction>> {
        return when (event) {
            is MessageReceived ->
                when (event.message) {
                    is FundingLocked -> Pair(this.copy(deferred = event.message), listOf())
                    is Error -> handleRemoteError(event.message)
                    else -> Pair(this, listOf())
                }
            is WatchReceived ->
                when (event.watch) {
                    is WatchEventConfirmed -> {
                        val result = runTrying {
                            Transaction.correctlySpends(
                                commitments.localCommit.publishableTxs.commitTx.tx,
                                listOf(event.watch.tx),
                                ScriptFlags.STANDARD_SCRIPT_VERIFY_FLAGS
                            )
                        }
                        if (result is Try.Failure) {
                            logger.error { "funding tx verification failed: ${result.error}" }
                            return if (staticParams.nodeParams.chainHash == Block.RegtestGenesisBlock.hash) {
                                logger.error { "ignoring this error on regtest" }
                                handleLocalError(event, InvalidCommitmentSignature(channelId, event.watch.tx))
                            } else {
<<<<<<< HEAD
                                return Pair(this, listOf(ProcessLocalFailure(result.error)))
=======
                                handleLocalError(event, InvalidCommitmentSignature(channelId, event.watch.tx))
>>>>>>> 3a6dfd6e
                            }
                        }
                        val watchLost = WatchLost(this.channelId, commitments.commitInput.outPoint.txid, staticParams.nodeParams.minDepthBlocks.toLong(), BITCOIN_FUNDING_LOST)
                        val channelKeyPath = keyManager.channelKeyPath(commitments.localParams, commitments.channelVersion)
                        val nextPerCommitmentPoint = keyManager.commitmentPoint(channelKeyPath, 1)
                        val fundingLocked = FundingLocked(commitments.channelId, nextPerCommitmentPoint)
                        // this is the temporary channel id that we will use in our channel_update message, the goal is to be able to use our channel
                        // as soon as it reaches NORMAL state, and before it is announced on the network
                        // (this id might be updated when the funding tx gets deeply buried, if there was a reorg in the meantime)
                        val blockHeight = event.watch.blockHeight
                        val txIndex = event.watch.txIndex
                        val shortChannelId = ShortChannelId(blockHeight, txIndex, commitments.commitInput.outPoint.index.toInt())
                        val nextState = WaitForFundingLocked(staticParams, currentTip, currentOnchainFeerates, commitments, shortChannelId, fundingLocked)
                        val actions = listOf(SendWatch(watchLost), SendMessage(fundingLocked), StoreState(nextState))
                        if (deferred != null) {
                            logger.info { "FundingLocked has already been received" }
                            val resultPair = nextState.process(MessageReceived(deferred))
                            Pair(resultPair.first, actions + resultPair.second)
                        } else {
                            Pair(nextState, actions)
                        }
                    }
                    is WatchEventSpent -> when (event.watch.tx.txid) {
                        commitments.remoteCommit.txid -> handleRemoteSpentCurrent(event.watch.tx)
                        else -> TODO("handle information leak")
                    }
                    else -> unhandled(event)
                }
            is NewBlock -> Pair(this.copy(currentTip = Pair(event.height, event.Header)), listOf())
            is Disconnected -> Pair(Offline(this), listOf())
            else -> unhandled(event)
        }
    }

    override fun handleLocalError(event: ChannelEvent, t: Throwable): Pair<ChannelState, List<ChannelAction>> {
        logger.error(t) { "error on event $event in state ${this::class}" }
        val error = Error(channelId, t.message)
        return Pair(Aborted(staticParams, currentTip, currentOnchainFeerates), listOf(SendMessage(error)))
    }
}

@Serializable
data class WaitForFundingLocked(
    override val staticParams: StaticParams,
    override val currentTip: Pair<Int, @Serializable(with = BlockHeaderKSerializer::class) BlockHeader>,
    override val currentOnchainFeerates: OnchainFeerates,
    override val commitments: Commitments,
    val shortChannelId: ShortChannelId,
    val lastSent: FundingLocked
) : ChannelState(), HasCommitments {
    override fun updateCommitments(input: Commitments): HasCommitments = this.copy(commitments = input)
    override fun processInternal(event: ChannelEvent): Pair<ChannelState, List<ChannelAction>> {
        return when (event) {
            is MessageReceived ->
                when (event.message) {
                    is FundingLocked -> {
                        // used to get the final shortChannelId, used in announcements (if minDepth >= ANNOUNCEMENTS_MINCONF this event will fire instantly)
                        val watchConfirmed = WatchConfirmed(
                            this.channelId,
                            commitments.commitInput.outPoint.txid,
                            commitments.commitInput.txOut.publicKeyScript,
                            ANNOUNCEMENTS_MINCONF.toLong(),
                            BITCOIN_FUNDING_DEEPLYBURIED
                        )
                        // TODO: context.system.eventStream.publish(ShortChannelIdAssigned(self, commitments.channelId, shortChannelId, None))
                        // we create a channel_update early so that we can use it to send payments through this channel, but it won't be propagated to other nodes since the channel is not yet announced
                        val initialChannelUpdate = Announcements.makeChannelUpdate(
                            staticParams.nodeParams.chainHash,
                            staticParams.nodeParams.nodePrivateKey,
                            staticParams.remoteNodeId,
                            shortChannelId,
                            staticParams.nodeParams.expiryDeltaBlocks,
                            commitments.remoteParams.htlcMinimum,
                            staticParams.nodeParams.feeBase,
                            staticParams.nodeParams.feeProportionalMillionth.toLong(),
                            commitments.localCommit.spec.totalFunds,
                            enable = Helpers.aboveReserve(commitments)
                        )
                        // we need to periodically re-send channel updates, otherwise channel will be considered stale and get pruned by network
                        // TODO: context.system.scheduler.schedule(initialDelay = REFRESH_CHANNEL_UPDATE_INTERVAL, interval = REFRESH_CHANNEL_UPDATE_INTERVAL, receiver = self, message = BroadcastChannelUpdate(PeriodicRefresh))
                        val nextState = Normal(
                            staticParams,
                            currentTip,
                            currentOnchainFeerates,
                            commitments.copy(remoteNextCommitInfo = Either.Right(event.message.nextPerCommitmentPoint)),
                            shortChannelId,
                            buried = false,
                            null,
                            initialChannelUpdate,
                            null,
                            null
                        )
                        Pair(nextState, listOf(SendWatch(watchConfirmed), StoreState(nextState)))
                    }
                    is Error -> handleRemoteError(event.message)
                    else -> unhandled(event)
                }
            is NewBlock -> Pair(this.copy(currentTip = Pair(event.height, event.Header)), listOf())
            is Disconnected -> Pair(Offline(this), listOf())
            else -> unhandled(event)
        }
    }

    override fun handleLocalError(event: ChannelEvent, t: Throwable): Pair<ChannelState, List<ChannelAction>> {
        logger.error(t) { "error on event $event in state ${this::class}" }
        val error = Error(channelId, t.message)
        return Pair(Aborted(staticParams, currentTip, currentOnchainFeerates), listOf(SendMessage(error)))
    }
}


@Serializable
data class Normal(
    override val staticParams: StaticParams,
    override val currentTip: Pair<Int, @Serializable(with = BlockHeaderKSerializer::class) BlockHeader>,
    override val currentOnchainFeerates: OnchainFeerates,
    override val commitments: Commitments,
    val shortChannelId: ShortChannelId,
    val buried: Boolean,
    val channelAnnouncement: ChannelAnnouncement?,
    val channelUpdate: ChannelUpdate,
    val localShutdown: Shutdown?,
    val remoteShutdown: Shutdown?
) : ChannelState(), HasCommitments {
    override fun updateCommitments(input: Commitments): HasCommitments = this.copy(commitments = input)
    override fun processInternal(event: ChannelEvent): Pair<ChannelState, List<ChannelAction>> {
        return when (event) {
            is ExecuteCommand -> {
                when (event.command) {
                    is CMD_ADD_HTLC -> {
                        if (localShutdown != null || remoteShutdown != null) {
                            // note: spec would allow us to keep sending new htlcs after having received their shutdown (and not sent ours)
                            // but we want to converge as fast as possible and they would probably not route them anyway
                            val error = NoMoreHtlcsClosingInProgress(channelId)
                            return handleCommandError(event.command, error)
                        }
                        when (val result = commitments.sendAdd(event.command, event.command.paymentId, currentBlockHeight.toLong())) {
                            is Try.Failure -> {
                                Pair(this, listOf(ProcessLocalFailure(result.error)))
                            }
                            is Try.Success -> {
                                val newState = this.copy(commitments = result.result.first)
                                val actions = mutableListOf<ChannelAction>(SendMessage(result.result.second))
                                if (event.command.commit) {
                                    actions.add(ProcessCommand(CMD_SIGN))
                                }
                                Pair(newState, actions)
                            }
                        }
                    }
                    is CMD_FULFILL_HTLC -> {
                        when (val result = commitments.sendFulfill(event.command)) {
                            is Try.Failure -> {
                                Pair(this, listOf(ProcessLocalFailure(result.error)))
                            }
                            is Try.Success -> {
                                val newState = this.copy(commitments = result.result.first)
                                val actions = mutableListOf<ChannelAction>(SendMessage(result.result.second))
                                if (event.command.commit) {
                                    actions.add(ProcessCommand(CMD_SIGN))
                                }
                                Pair(newState, actions)
                            }
                        }
                    }
                    is CMD_FAIL_HTLC -> {
                        when (val result = commitments.sendFail(event.command, staticParams.nodeParams.nodePrivateKey)) {
                            is Try.Failure -> {
                                Pair(this, listOf(ProcessLocalFailure(result.error)))
                            }
                            is Try.Success -> {
                                val newState = this.copy(commitments = result.result.first)
                                val actions = mutableListOf<ChannelAction>(SendMessage(result.result.second))
                                if (event.command.commit) {
                                    actions.add(ProcessCommand(CMD_SIGN))
                                }
                                Pair(newState, actions)
                            }
                        }
                    }
                    is CMD_SIGN -> {
                        when {
                            !commitments.localHasChanges() -> {
                                logger.warning { "no changes to sign" }
                                Pair(this, listOf())
                            }
                            commitments.remoteNextCommitInfo is Either.Left -> {
                                val commitments1 = commitments.copy(remoteNextCommitInfo = Either.Left(commitments.remoteNextCommitInfo.left!!.copy(reSignAsap = true)))
                                Pair(this.copy(commitments = commitments1), listOf())
                            }
                            else -> {
                                when (val result = commitments.sendCommit(keyManager, logger)) {
                                    is Try.Failure -> {
<<<<<<< HEAD
                                        Pair(this, listOf(ProcessLocalFailure(result.error)))
=======
                                        handleLocalError(event, result.error)
>>>>>>> 3a6dfd6e
                                    }
                                    is Try.Success -> {
                                        val commitments1 = result.result.first
                                        val nextRemoteCommit = commitments1.remoteNextCommitInfo.left!!.nextRemoteCommit
                                        val nextCommitNumber = nextRemoteCommit.index
                                        // we persist htlc data in order to be able to claim htlc outputs in case a revoked tx is published by our
                                        // counterparty, so only htlcs above remote's dust_limit matter
                                        val trimmedHtlcs = Transactions.trimOfferedHtlcs(commitments.remoteParams.dustLimit, nextRemoteCommit.spec) + Transactions.trimReceivedHtlcs(commitments.remoteParams.dustLimit, nextRemoteCommit.spec)
                                        val htlcInfos = trimmedHtlcs.map { it.add }.map {
                                            logger.info { "adding paymentHash=${it.paymentHash} cltvExpiry=${it.cltvExpiry} to htlcs db for commitNumber=$nextCommitNumber" }
                                            HtlcInfo(channelId, nextCommitNumber, it.paymentHash, it.cltvExpiry)
                                        }
                                        val nextState = this.copy(commitments = result.result.first)
                                        val actions = listOf(StoreHtlcInfos(htlcInfos), StoreState(nextState), SendMessage(result.result.second))
                                        Pair(nextState, actions)
                                    }
                                }
                            }
                        }
                    }
                    is CMD_CLOSE -> {
                        val localScriptPubkey = event.command.scriptPubKey ?: commitments.localParams.defaultFinalScriptPubKey
                        when {
                            this.localShutdown != null -> handleCommandError(event.command, ClosingAlreadyInProgress(channelId))
                            this.commitments.localHasUnsignedOutgoingHtlcs() -> handleCommandError(event.command, CannotCloseWithUnsignedOutgoingHtlcs(channelId))
                            !Helpers.Closing.isValidFinalScriptPubkey(localScriptPubkey) -> handleCommandError(event.command, InvalidFinalScript(channelId))
                            else -> {
                                val shutdown = Shutdown(channelId, localScriptPubkey)
                                val newState = this.copy(localShutdown = shutdown)
                                val actions = listOf(StoreState(newState), SendMessage(shutdown))
                                Pair(newState, actions)
                            }
                        }
                    }
                    else -> unhandled(event)
                }
            }
            is MessageReceived -> {
                when (event.message) {
                    is UpdateAddHtlc -> {
                        val htlc = event.message
                        when (val result = commitments.receiveAdd(htlc)) {
<<<<<<< HEAD
                            is Try.Failure -> Pair(this, listOf(ProcessLocalFailure(result.error)))
=======
                            is Try.Failure -> handleLocalError(event, result.error)
>>>>>>> 3a6dfd6e
                            is Try.Success -> {
                                val newState = this.copy(commitments = result.result)
                                Pair(newState, listOf())
                            }
                        }
                    }
                    is UpdateFulfillHtlc -> {
                        // README: we consider that a payment is fulfilled as soon as we have the preimage (we don't wait for a commit signature)
                        when (val result = commitments.receiveFulfill(event.message)) {
<<<<<<< HEAD
                            is Try.Failure -> Pair(this, listOf(ProcessLocalFailure(result.error)))
                            is Try.Success -> Pair(this.copy(commitments = result.result.first), listOf(ProcessFulfill(event.message, result.result.second)))
=======
                            is Try.Failure -> handleLocalError(event, result.error)
                            is Try.Success -> Pair(this.copy(commitments = result.result.first), listOf(ProcessFulfill(event.message)))
>>>>>>> 3a6dfd6e
                        }
                    }
                    is UpdateFailHtlc -> {
                        // README: we don't relay payments, so we don't need to send failures upstream
                        when (val result = commitments.receiveFail(event.message)) {
<<<<<<< HEAD
                            is Try.Failure -> Pair(this, listOf(ProcessLocalFailure(result.error)))
=======
                            is Try.Failure -> handleLocalError(event, result.error)
>>>>>>> 3a6dfd6e
                            is Try.Success -> Pair(this.copy(commitments = result.result.first), listOf())
                        }
                    }
                    is CommitSig -> {
                        // README: we don't relay payments, so we don't need to send failures upstream
                        when (val result = commitments.receiveCommit(event.message, keyManager, logger)) {
<<<<<<< HEAD
                            is Try.Failure -> Pair(this, listOf(ProcessLocalFailure(result.error))) // TODO: handle invalid sig!!
=======
                            is Try.Failure -> handleLocalError(event, result.error)
>>>>>>> 3a6dfd6e
                            is Try.Success -> {
                                if (result.result.first.availableBalanceForSend() != commitments.availableBalanceForSend()) {
                                    // TODO: publish "balance updated" event
                                }
                                val nextState = this.copy(commitments = result.result.first)
                                val actions = mutableListOf<ChannelAction>()
                                actions.add(SendMessage(result.result.second))
                                actions.add(StoreState(nextState))
                                if (result.result.first.localHasChanges()) {
                                    actions.add(ProcessCommand(CMD_SIGN))
                                }
                                Pair(nextState, actions)
                            }
                        }
                    }
                    is RevokeAndAck -> {
                        when (val result = commitments.receiveRevocation(event.message)) {
<<<<<<< HEAD
                            is Try.Failure -> Pair(this, listOf(ProcessLocalFailure(result.error))) // TODO: handle invalid sig!!
=======
                            is Try.Failure -> handleLocalError(event, result.error)
>>>>>>> 3a6dfd6e
                            is Try.Success -> {
                                // TODO: handle shutdown
                                val nextState = this.copy(commitments = result.result.first)
                                val actions = mutableListOf<ChannelAction>(StoreState(nextState))
                                actions.addAll(result.get().second)
                                if (result.result.first.localHasChanges() && commitments.remoteNextCommitInfo.left?.reSignAsap == true) {
                                    actions.add(ProcessCommand(CMD_SIGN))
                                }
                                Pair(nextState, actions)
                            }
                        }
                    }
                    is Shutdown -> {
                        // they have pending unsigned htlcs         => they violated the spec, close the channel
                        // they don't have pending unsigned htlcs
                        //    we have pending unsigned htlcs
                        //      we already sent a shutdown message  => spec violation (we can't send htlcs after having sent shutdown)
                        //      we did not send a shutdown message
                        //        we are ready to sign              => we stop sending further htlcs, we initiate a signature
                        //        we are waiting for a rev          => we stop sending further htlcs, we wait for their revocation, will resign immediately after, and then we will send our shutdown message
                        //    we have no pending unsigned htlcs
                        //      we already sent a shutdown message
                        //        there are pending signed htlcs    => send our shutdown message, go to SHUTDOWN
                        //        there are no htlcs                => send our shutdown message, go to NEGOTIATING
                        //      we did not send a shutdown message
                        //        there are pending signed htlcs    => go to SHUTDOWN
                        //        there are no htlcs                => go to NEGOTIATING
                        when {
                            !Helpers.Closing.isValidFinalScriptPubkey(event.message.scriptPubKey) -> {
                                handleLocalError(event, InvalidFinalScript(channelId))
                            }
                            commitments.remoteHasUnsignedOutgoingHtlcs() -> {
                                handleLocalError(event, CannotCloseWithUnsignedOutgoingHtlcs(channelId))
                            }
                            commitments.localHasUnsignedOutgoingHtlcs() -> {
                                require(localShutdown == null) { "can't have pending unsigned outgoing htlcs after having sent Shutdown" }
                                when (commitments.remoteNextCommitInfo) {
                                    is Either.Left -> {
                                        // yes, let's just schedule a new signature ASAP, which will include all pending unsigned htlcs
                                        val commitments1 = commitments.copy(remoteNextCommitInfo = Either.Left(commitments.remoteNextCommitInfo.value.copy(reSignAsap = true)))
                                        val newState = this.copy(commitments = commitments1, remoteShutdown = event.message)
                                        Pair(newState, listOf())
                                    }
                                    is Either.Right -> {
                                        // no, let's sign right away
                                        val newState = this.copy(remoteShutdown = event.message, commitments = commitments.copy(remoteChannelData = event.message.channelData))
                                        Pair(newState, listOf(ProcessCommand(CMD_SIGN)))
                                    }
                                }
                            }
                            else -> {
                                // so we don't have any unsigned outgoing htlcs
                                val actions = mutableListOf<ChannelAction>()
                                val localShutdown = this.localShutdown ?: Shutdown(channelId, commitments.localParams.defaultFinalScriptPubKey)
                                if (this.localShutdown == null) actions.add(SendMessage(localShutdown))
                                val commitments1 = commitments.copy(remoteChannelData = event.message.channelData)

                                when {
                                    commitments1.hasNoPendingHtlcs() && commitments1.localParams.isFunder -> {
                                        val (closingTx, closingSigned) = Helpers.Closing.makeFirstClosingTx(
                                            keyManager,
                                            commitments1,
                                            localShutdown.scriptPubKey.toByteArray(),
                                            event.message.scriptPubKey.toByteArray(),
                                            currentOnchainFeerates.commitmentFeeratePerKw,
                                        )
                                        val nextState = Negotiating(
                                            staticParams,
                                            currentTip,
                                            currentOnchainFeerates,
                                            commitments1,
                                            localShutdown,
                                            event.message,
                                            listOf(listOf(ClosingTxProposed(closingTx.tx, closingSigned))),
                                            bestUnpublishedClosingTx = null
                                        )
                                        actions.addAll(listOf(StoreState(nextState), SendMessage(closingSigned)))
                                        Pair(nextState, actions)
                                    }
                                    commitments1.hasNoPendingHtlcs() -> {
                                        val nextState = Negotiating(staticParams, currentTip, currentOnchainFeerates, commitments1, localShutdown, event.message, closingTxProposed = listOf(listOf()), bestUnpublishedClosingTx = null)
                                        actions.add(StoreState(nextState))
                                        Pair(nextState, actions)
                                    }
                                    else -> {
                                        // there are some pending signed htlcs, we need to fail/fulfill them
                                        val nextState = ShuttingDown(staticParams, currentTip, currentOnchainFeerates, commitments1, localShutdown, event.message)
                                        actions.add(StoreState(nextState))
                                        Pair(nextState, actions)
                                    }
                                }
                            }
                        }
                    }
                    is Error -> handleRemoteError(event.message)
                    else -> unhandled(event)
                }
            }
            is NewBlock -> {
                logger.info { "new tip ${event.height} ${event.Header}" }
                val newState = this.copy(currentTip = Pair(event.height, event.Header))
                Pair(newState, listOf())
            }
            is Disconnected -> Pair(Offline(this), listOf())
            is WatchReceived -> when (val watch = event.watch) {
                is WatchEventSpent -> when {
                    watch.tx.txid == commitments.remoteCommit.txid -> handleRemoteSpentCurrent(watch.tx)
                    commitments.remoteNextCommitInfo.left?.nextRemoteCommit?.txid == watch.tx.txid -> handleRemoteSpentNext(watch.tx)
                    else -> handleRemoteSpentOther(watch.tx)
                }
                else -> unhandled(event)
            }
            else -> unhandled(event)
        }
    }

    override fun handleLocalError(event: ChannelEvent, t: Throwable): Pair<ChannelState, List<ChannelAction>> {
        logger.error(t) { "error on event $event in state ${this::class}" }
        val error = Error(channelId, t.message)

        return when {
            commitments.nothingAtStake() -> Pair(Aborted(staticParams, currentTip, currentOnchainFeerates), listOf(SendMessage(error)))
            else -> {
                spendLocalCurrent().run {
                    copy(second = second + SendMessage(error))
                }
            }
        }
    }
}

@Serializable
data class ShuttingDown(
    override val staticParams: StaticParams,
    override val currentTip: Pair<Int, @Serializable(with = BlockHeaderKSerializer::class) BlockHeader>,
    override val currentOnchainFeerates: OnchainFeerates,
    override val commitments: Commitments,
    val localShutdown: Shutdown,
    val remoteShutdown: Shutdown
) : ChannelState(), HasCommitments {
    override fun updateCommitments(input: Commitments): HasCommitments = this.copy(commitments = input)

    override fun processInternal(event: ChannelEvent): Pair<ChannelState, List<ChannelAction>> {
        return when (event) {
            is MessageReceived -> {
                when (event.message) {
                    is UpdateFulfillHtlc -> {
                        when (val result = commitments.receiveFulfill(event.message)) {
                            is Try.Failure -> handleLocalError(event, result.error)
                            is Try.Success -> Pair(this.copy(commitments = result.result.first), listOf(ProcessFulfill(event.message)))
                        }
                    }
                    is UpdateFailHtlc -> {
                        when (val result = commitments.receiveFail(event.message)) {
                            is Try.Failure -> handleLocalError(event, result.error)
                            is Try.Success -> Pair(this.copy(commitments = result.result.first), listOf())
                        }
                    }
                    is CommitSig -> {
                        when (val result = commitments.receiveCommit(event.message, keyManager, logger)) {
                            is Try.Failure -> handleLocalError(event, result.error)
                            is Try.Success -> {
                                val (commitments1, revocation) = result.get()
                                when {
                                    commitments1.hasNoPendingHtlcs() && commitments1.localParams.isFunder -> {
                                        val (closingTx, closingSigned) = Helpers.Closing.makeFirstClosingTx(
                                            keyManager,
                                            commitments1,
                                            localShutdown.scriptPubKey.toByteArray(),
                                            remoteShutdown.scriptPubKey.toByteArray(),
                                            currentOnchainFeerates.mutualCloseFeeratePerKw
                                        )
                                        val nextState = Negotiating(
                                            staticParams,
                                            currentTip,
                                            currentOnchainFeerates,
                                            commitments1,
                                            localShutdown,
                                            remoteShutdown,
                                            listOf(listOf(ClosingTxProposed(closingTx.tx, closingSigned))),
                                            bestUnpublishedClosingTx = null
                                        )
                                        val actions = listOf(StoreState(nextState), SendMessage(revocation), SendMessage(closingSigned))
                                        Pair(nextState, actions)
                                    }
                                    commitments1.hasNoPendingHtlcs() -> {
                                        val nextState = Negotiating(staticParams, currentTip, currentOnchainFeerates, commitments1, localShutdown, remoteShutdown, closingTxProposed = listOf(listOf()), bestUnpublishedClosingTx = null)
                                        val actions = listOf(StoreState(nextState), SendMessage(revocation))
                                        Pair(nextState, actions)
                                    }
                                    else -> {
                                        val nextState = this.copy(commitments = commitments1)
                                        val actions = mutableListOf(StoreState(nextState), SendMessage(revocation))
                                        if (commitments1.localHasChanges()) {
                                            // if we have newly acknowledged changes let's sign them
                                            actions.add(ProcessCommand(CMD_SIGN))
                                        }
                                        Pair(nextState, actions)
                                    }
                                }
                            }
                        }
                    }
                    is RevokeAndAck -> {
                        when (val result = commitments.receiveRevocation(event.message)) {
                            is Try.Failure -> handleLocalError(event, result.error)
                            is Try.Success -> {
                                val (commitments1, actions) = result.get()
                                val actions1 = actions.toMutableList()
                                when {
                                    commitments1.hasNoPendingHtlcs() && commitments1.localParams.isFunder -> {
                                        val (closingTx, closingSigned) = Helpers.Closing.makeFirstClosingTx(
                                            keyManager,
                                            commitments1,
                                            localShutdown.scriptPubKey.toByteArray(),
                                            remoteShutdown.scriptPubKey.toByteArray(),
                                            currentOnchainFeerates.mutualCloseFeeratePerKw
                                        )
                                        val nextState = Negotiating(
                                            staticParams,
                                            currentTip,
                                            currentOnchainFeerates,
                                            commitments1,
                                            localShutdown,
                                            remoteShutdown,
                                            listOf(listOf(ClosingTxProposed(closingTx.tx, closingSigned))),
                                            bestUnpublishedClosingTx = null
                                        )
                                        actions1.addAll(listOf(StoreState(nextState), SendMessage(closingSigned)))
                                        Pair(nextState, actions1)
                                    }
                                    commitments1.hasNoPendingHtlcs() -> {
                                        val nextState = Negotiating(staticParams, currentTip, currentOnchainFeerates, commitments1, localShutdown, remoteShutdown, closingTxProposed = listOf(listOf()), bestUnpublishedClosingTx = null)
                                        actions1.add(StoreState(nextState))
                                        Pair(nextState, actions1)
                                    }
                                    else -> {
                                        val nextState = this.copy(commitments = commitments1)
                                        actions1.add(StoreState(nextState))
                                        if (commitments1.localHasChanges() && commitments1.remoteNextCommitInfo.isLeft && commitments1.remoteNextCommitInfo.left!!.reSignAsap) {
                                            actions1.add(ProcessCommand(CMD_SIGN))
                                        }
                                        Pair(nextState, actions1)
                                    }
                                }
                            }
                        }
                    }
                    is Error -> {
                        TODO("handle remote errors")
                    }
                    else -> unhandled(event)
                }
            }
            is ExecuteCommand -> {
                when {
                    event.command is CMD_ADD_HTLC -> {
                        logger.info { "rejecting htlc request in state=$this" }
                        val error = ChannelUnavailable(channelId)
                        // we don't provide a channel_update: this will be a permanent channel failure
                        handleCommandError(event.command, AddHtlcFailed(channelId, event.command.paymentHash, error, event.command.paymentId, null, event.command))
                    }
                    event.command is CMD_SIGN && !commitments.localHasChanges() -> {
                        logger.verbose { "ignoring CMD_SIGN (nothing to sign)" }
                        Pair(this, listOf())
                    }
                    event.command is CMD_SIGN && commitments.remoteNextCommitInfo.isLeft -> {
                        logger.verbose { "already in the process of signing, will sign again as soon as possible" }
                        Pair(this.copy(commitments = this.commitments.copy(remoteNextCommitInfo = Either.Left(this.commitments.remoteNextCommitInfo.left!!.copy(reSignAsap = true)))), listOf())
                    }
                    event.command is CMD_SIGN ->
                        when (val result = commitments.sendCommit(keyManager, logger)) {
                            is Try.Failure -> {
                                handleLocalError(event, result.error)
                            }
                            is Try.Success -> {
                                val commitments1 = result.result.first
                                val nextState = this.copy(commitments = commitments1)
                                val actions = listOf(StoreState(nextState), SendMessage(result.result.second))
                                Pair(nextState, actions)
                            }
                        }
                    event.command is CMD_FULFILL_HTLC -> {
                        when (val result = commitments.sendFulfill(event.command)) {
                            is Try.Failure -> handleLocalError(event, result.error)
                            is Try.Success -> {
                                val actions = mutableListOf<ChannelAction>()
                                if (event.command.commit) {
                                    actions.add(ProcessCommand(CMD_SIGN))
                                }
                                val commitments1 = result.get().first
                                val fulfill = result.get().second
                                actions.add(SendMessage(fulfill))
                                Pair(this.updateCommitments(commitments1) as ShuttingDown, actions)
                            }
                        }
                    }
                    event.command is CMD_FAIL_HTLC -> {
                        when (val result = commitments.sendFail(event.command, staticParams.nodeParams.nodePrivateKey)) {
                            is Try.Failure -> handleLocalError(event, result.error)
                            is Try.Success -> {
                                val actions = mutableListOf<ChannelAction>()
                                if (event.command.commit) {
                                    actions.add(ProcessCommand(CMD_SIGN))
                                }
                                val commitments1 = result.get().first
                                val fail = result.get().second
                                actions.add(SendMessage(fail))
                                Pair(this.copy(commitments = commitments1), actions)
                            }
                        }
                    }
                    event.command is CMD_CLOSE -> {
                        Pair(this, listOf(HandleCommandFailed(event.command, ClosingAlreadyInProgress(channelId))))
                    }
                    else -> unhandled(event)
                }
            }
            is NewBlock -> Pair(this.copy(currentTip = Pair(event.height, event.Header)), listOf())
            else -> unhandled(event)
        }
    }

    override fun handleLocalError(event: ChannelEvent, t: Throwable): Pair<ChannelState, List<ChannelAction>> {
        TODO("Not yet implemented")
    }
}

@Serializable
data class Negotiating(
    override val staticParams: StaticParams,
    override val currentTip: Pair<Int, @Serializable(with = BlockHeaderKSerializer::class) BlockHeader>,
    override val currentOnchainFeerates: OnchainFeerates,
    override val commitments: Commitments,
    val localShutdown: Shutdown,
    val remoteShutdown: Shutdown,
    val closingTxProposed: List<List<ClosingTxProposed>>, // one list for every negotiation (there can be several in case of disconnection)
    @Serializable(with = TransactionKSerializer::class) val bestUnpublishedClosingTx: Transaction?
) : ChannelState(), HasCommitments {
    override fun updateCommitments(input: Commitments): HasCommitments = this.copy(commitments = input)

    init {
        require(closingTxProposed.isNotEmpty()) { "there must always be a list for the current negotiation" }
        require(!commitments.localParams.isFunder || !closingTxProposed.any { it.isEmpty() }) { "funder must have at least one closing signature for every negotation attempt because it initiates the closing" }
    }

    override fun processInternal(event: ChannelEvent): Pair<ChannelState, List<ChannelAction>> {
        return when {
            event is MessageReceived && event.message is ClosingSigned -> {
                logger.info { "received closingFeeSatoshis=${event.message.feeSatoshis}" }
                val result = Helpers.Closing.checkClosingSignature(keyManager, commitments, localShutdown.scriptPubKey.toByteArray(), remoteShutdown.scriptPubKey.toByteArray(), event.message.feeSatoshis, event.message.signature)
                val lastLocalClosingFee = closingTxProposed.last().lastOrNull()?.localClosingSigned?.feeSatoshis
                when {
                    result is Try.Success && lastLocalClosingFee == event.message.feeSatoshis || closingTxProposed.flatten().size >= MAX_NEGOTIATION_ITERATIONS -> {
                        // we close when we converge or when there were too many iterations
                        val signedClosingTx = result.get()
                        logger.info { "closing tx published: closingTxId=${signedClosingTx.txid}" }
                        val nextState = Closing(
                            staticParams,
                            currentTip,
                            currentOnchainFeerates,
                            commitments,
                            null,
                            currentTimestampSeconds(),
                            this.closingTxProposed.flatten().map { it.unsignedTx },
                            listOf(signedClosingTx)
                        )
                        val actions = listOf(StoreState(nextState), PublishTx(signedClosingTx), SendWatch(WatchConfirmed(channelId, signedClosingTx, staticParams.nodeParams.minDepthBlocks.toLong(), BITCOIN_TX_CONFIRMED(signedClosingTx))))
                        Pair(nextState, actions)
                    }
                    result is Try.Success -> {
                        val signedClosingTx = result.get()
                        val nextClosingFee = Helpers.Closing.nextClosingFee(
                            lastLocalClosingFee ?: Helpers.Closing.firstClosingFee(
                                commitments,
                                localShutdown.scriptPubKey.toByteArray(),
                                remoteShutdown.scriptPubKey.toByteArray(),
                                currentOnchainFeerates.mutualCloseFeeratePerKw
                            ),
                            event.message.feeSatoshis
                        )
                        when {
                            lastLocalClosingFee == nextClosingFee -> {
                                // next computed fee is the same than the one we previously sent (probably because of rounding), let's close now
                                val nextState = Closing(
                                    staticParams,
                                    currentTip,
                                    currentOnchainFeerates,
                                    commitments,
                                    null,
                                    currentTimestampSeconds(),
                                    this.closingTxProposed.flatten().map { it.unsignedTx },
                                    listOf(signedClosingTx)
                                )
                                val actions =
                                    listOf(StoreState(nextState), PublishTx(signedClosingTx), SendWatch(WatchConfirmed(channelId, signedClosingTx, staticParams.nodeParams.minDepthBlocks.toLong(), BITCOIN_TX_CONFIRMED(signedClosingTx))))
                                logger.info { "closing tx published: closingTxId=${signedClosingTx.txid}" }
                                Pair(nextState, actions)
                            }
                            nextClosingFee == event.message.feeSatoshis -> {
                                // we have converged!
                                val (closingTx, closingSigned) = Helpers.Closing.makeClosingTx(keyManager, commitments, localShutdown.scriptPubKey.toByteArray(), remoteShutdown.scriptPubKey.toByteArray(), nextClosingFee)
                                val nextState = Closing(
                                    staticParams,
                                    currentTip,
                                    currentOnchainFeerates,
                                    commitments,
                                    null,
                                    currentTimestampSeconds(),
                                    this.closingTxProposed.flatten().map { it.unsignedTx } + listOf(closingTx.tx),
                                    listOf(closingTx.tx)
                                )
                                val actions = listOf(
                                    StoreState(nextState),
                                    PublishTx(closingTx.tx),
                                    SendWatch(WatchConfirmed(channelId, signedClosingTx, staticParams.nodeParams.minDepthBlocks.toLong(), BITCOIN_TX_CONFIRMED(signedClosingTx))),
                                    SendMessage(closingSigned)
                                )
                                logger.info { "closing tx published: closingTxId=${closingTx.tx.txid}" }
                                Pair(nextState, actions)
                            }
                            else -> {
                                val (closingTx, closingSigned) = Helpers.Closing.makeClosingTx(keyManager, commitments, localShutdown.scriptPubKey.toByteArray(), remoteShutdown.scriptPubKey.toByteArray(), nextClosingFee)
                                logger.info { "proposing closingFeeSatoshis=$closingSigned.feeSatoshis" }
                                val closingProposed1 = closingTxProposed.updated(
                                    closingTxProposed.lastIndex,
                                    closingTxProposed.last() + listOf(ClosingTxProposed(closingTx.tx, closingSigned))
                                )
                                val nextState = this.copy(
                                    commitments = commitments.copy(remoteChannelData = event.message.channelData),
                                    closingTxProposed = closingProposed1,
                                    bestUnpublishedClosingTx = closingTx.tx
                                )
                                val actions = listOf(StoreState(nextState), SendMessage(closingSigned))
                                Pair(nextState, actions)
                            }
                        }
                    }
                    else -> {
                        handleLocalError(event, (result as Try.Failure).error)
                    }
                }
            }
            event is MessageReceived && event.message is Error -> handleRemoteError(event.message)
            event is WatchReceived && event.watch is WatchEventSpent && event.watch.event is BITCOIN_FUNDING_SPENT && closingTxProposed.flatten().map { it.unsignedTx.txid }.contains(event.watch.tx.txid) -> {
                // they can publish a closing tx with any sig we sent them, even if we are not done negotiating
                logger.info { "closing tx published: closingTxId=${event.watch.tx.txid}" }
                val nextState = Closing(
                    staticParams,
                    currentTip,
                    currentOnchainFeerates,
                    commitments,
                    null,
                    currentTimestampSeconds(),
                    this.closingTxProposed.flatten().map { it.unsignedTx },
                    listOf(event.watch.tx)
                )
                val actions = listOf(StoreState(nextState), PublishTx(event.watch.tx), SendWatch(WatchConfirmed(channelId, event.watch.tx, staticParams.nodeParams.minDepthBlocks.toLong(), BITCOIN_TX_CONFIRMED(event.watch.tx))))
                Pair(nextState, actions)
            }
            event is NewBlock -> Pair(this.copy(currentTip = Pair(event.height, event.Header)), listOf())
            else -> unhandled(event)
        }
    }

    override fun handleLocalError(event: ChannelEvent, t: Throwable): Pair<ChannelState, List<ChannelAction>> {
        logger.error(t) { "error on event $event in state ${this::class}" }
        val error = Error(channelId, t.message)

        return when {
            commitments.nothingAtStake() -> Pair(Aborted(staticParams, currentTip, currentOnchainFeerates), listOf(SendMessage(error)))
            bestUnpublishedClosingTx != null -> {
                // if we were in the process of closing and already received a closing sig from the counterparty, it's always better to use that
                val nextState = Closing(
                    staticParams,
                    currentTip,
                    currentOnchainFeerates,
                    commitments,
                    null,
                    currentTimestampSeconds(),
                    this.closingTxProposed.flatten().map { it.unsignedTx } + listOf(bestUnpublishedClosingTx),
                    listOf(bestUnpublishedClosingTx)
                )
                val actions = listOf(
                    StoreState(nextState),
                    PublishTx(bestUnpublishedClosingTx),
                    SendWatch(WatchConfirmed(channelId, bestUnpublishedClosingTx, staticParams.nodeParams.minDepthBlocks.toLong(), BITCOIN_TX_CONFIRMED(bestUnpublishedClosingTx)))
                )

                Pair(nextState, actions)
            }
            else -> {
                spendLocalCurrent().run {
                    copy(second = second + SendMessage(error))
                }
            }
        }
    }
}

sealed class ClosingType

data class MutualClose(val tx: Transaction) : ClosingType()

data class LocalClose(val localCommit: LocalCommit, val localCommitPublished: LocalCommitPublished) : ClosingType()

sealed class RemoteClose : ClosingType() {
    abstract val remoteCommit: RemoteCommit
    abstract val remoteCommitPublished: RemoteCommitPublished
}

data class CurrentRemoteClose(override val remoteCommit: RemoteCommit, override val remoteCommitPublished: RemoteCommitPublished) : RemoteClose()

data class NextRemoteClose(override val remoteCommit: RemoteCommit, override val remoteCommitPublished: RemoteCommitPublished) : RemoteClose()

data class RecoveryClose(val remoteCommitPublished: RemoteCommitPublished) : ClosingType()

data class RevokedClose(val revokedCommitPublished: RevokedCommitPublished) : ClosingType()

@Serializable
data class Closing(
    override val staticParams: StaticParams,
    override val currentTip: Pair<Int, @Serializable(with = BlockHeaderKSerializer::class) BlockHeader>,
    override val currentOnchainFeerates: OnchainFeerates,
    override val commitments: Commitments,
    @Serializable(with = TransactionKSerializer::class) val fundingTx: Transaction?, // this will be non-empty if we are funder and we got in closing while waiting for our own tx to be published
    val waitingSince: Long, // how long since we initiated the closing
    val mutualCloseProposed: List<@Serializable(with = TransactionKSerializer::class) Transaction> = emptyList(), // all exchanged closing sigs are flattened, we use this only to keep track of what publishable tx they have
    val mutualClosePublished: List<@Serializable(with = TransactionKSerializer::class) Transaction> = emptyList(),
    val localCommitPublished: LocalCommitPublished? = null,
    val remoteCommitPublished: RemoteCommitPublished? = null,
    val nextRemoteCommitPublished: RemoteCommitPublished? = null,
    val futureRemoteCommitPublished: RemoteCommitPublished? = null,
    val revokedCommitPublished: List<RevokedCommitPublished> = emptyList()
) : ChannelState(), HasCommitments {

    private val spendingTxes: List<Transaction> by lazy {
        mutualClosePublished + revokedCommitPublished.map { it.commitTx } +
                listOfNotNull(
                    localCommitPublished?.commitTx,
                    remoteCommitPublished?.commitTx,
                    nextRemoteCommitPublished?.commitTx,
                    futureRemoteCommitPublished?.commitTx
                )
    }

    override fun updateCommitments(input: Commitments): HasCommitments = this.copy(commitments = input)

    override fun processInternal(event: ChannelEvent): Pair<ChannelState, List<ChannelAction>> {
        return when (event) {
            is WatchReceived -> {
                val watch = event.watch
                when {
                    watch is WatchEventSpent && watch.event is BITCOIN_FUNDING_SPENT -> when {
                        mutualClosePublished.contains(watch.tx) -> {
                            // we already know about this tx, probably because we have published it ourselves after successful negotiation
                            Pair(this, listOf())
                        }
                        mutualCloseProposed.contains(watch.tx) -> {
                            // at any time they can publish a closing tx with any sig we sent them
                            val nextState = this.copy(mutualClosePublished = this.mutualClosePublished + listOf(watch.tx))
                            val actions = listOf(StoreState(nextState), PublishTx(watch.tx))
                            Pair(nextState, actions)
                        }
                        localCommitPublished?.commitTx == watch.tx || remoteCommitPublished?.commitTx == watch.tx || nextRemoteCommitPublished?.commitTx == watch.tx || futureRemoteCommitPublished?.commitTx == watch.tx -> {
                            // this is because WatchSpent watches never expire and we are notified multiple times
                            Pair(this, listOf())
                        }
                        watch.tx.txid == commitments.remoteCommit.txid -> {
                            // counterparty may attempt to spend its last commit tx at any time
                            handleRemoteSpentCurrent(watch.tx)
                        }
                        watch.tx.txid == commitments.remoteNextCommitInfo.left?.nextRemoteCommit?.txid -> {
                            // counterparty may attempt to spend its last commit tx at any time
                            handleRemoteSpentNext(watch.tx)
                        }
                        else -> {
                            // counterparty may attempt to spend a revoked commit tx at any time
                            handleRemoteSpentOther(watch.tx)
                        }
                    }
                    watch is WatchEventSpent && watch.event is BITCOIN_OUTPUT_SPENT -> {
                        // when a remote or local commitment tx containing outgoing htlcs is published on the network,
                        // we watch it in order to extract payment preimage if funds are pulled by the counterparty
                        // we can then use these preimages to fulfill origin htlcs
                        logger.info { "processing BITCOIN_OUTPUT_SPENT with txid=${watch.tx.txid} tx=$watch.tx" }
                        val revokeCommitPublishActions = mutableListOf<ChannelAction>()

                        val revokedCommitPublished1 = revokedCommitPublished.map { rev ->
                            val (newRevokeCommitPublished, tx) = Helpers.Closing.claimRevokedHtlcTxOutputs(
                                keyManager,
                                commitments,
                                rev,
                                watch.tx,
                                currentOnchainFeerates
                            )

                            tx?.let {
                                revokeCommitPublishActions += PublishTx(it)
                                revokeCommitPublishActions += SendWatch(
                                    WatchSpent(
                                        channelId,
                                        it,
                                        it.txIn.first().outPoint.index.toInt(),
                                        BITCOIN_OUTPUT_SPENT
                                    )
                                )
                            }

                            newRevokeCommitPublished
                        }

                        val nextState = copy(revokedCommitPublished = revokedCommitPublished1)
                        Pair(nextState, buildList {
                            add(StoreState(nextState))
                            // one of the outputs of the local/remote/revoked commit was spent
                            // we just put a watch to be notified when it is confirmed
                            add(
                                SendWatch(
                                    WatchConfirmed(
                                        channelId,
                                        watch.tx,
                                        staticParams.nodeParams.minDepthBlocks.toLong(),
                                        BITCOIN_TX_CONFIRMED(watch.tx)
                                    )
                                )
                            )
                            addAll(revokeCommitPublishActions)
                        })
                    }
                    watch is WatchEventConfirmed && watch.event is BITCOIN_TX_CONFIRMED -> {
                        logger.info { "txid=${watch.tx.txid} has reached mindepth, updating closing state" }
                        val closing1 = this.copy(
                            localCommitPublished = this.localCommitPublished?.update(watch.tx),
                            remoteCommitPublished = this.remoteCommitPublished?.update(watch.tx),
                            nextRemoteCommitPublished = this.nextRemoteCommitPublished?.update(watch.tx),
                            futureRemoteCommitPublished = this.futureRemoteCommitPublished?.update(watch.tx),
                            revokedCommitPublished = this.revokedCommitPublished.map { it.update(watch.tx) }
                        )
                        when (val closingType = closing1.isClosed(watch.tx)) {
                            null -> {
                                Pair(closing1, listOf(StoreState(closing1)))
                            }
                            else -> {
                                logger.info { "channel $channelId is now closed" }
                                if (closingType !is MutualClose) {
                                    logger.info { "last known remoteChannelData=${commitments.remoteChannelData}" }
                                }
                                val nextState = Closed(closing1)
                                Pair(nextState, listOf(StoreState(nextState)))
                            }
                        }
                    }
                    else -> unhandled(event)
                }
            }
            is MessageReceived -> when (event.message) {
                is ChannelReestablish -> {
                    // they haven't detected that we were closing and are trying to reestablish a connection
                    // we give them one of the published txes as a hint
                    // note spendingTx != Nil (that's a requirement of DATA_CLOSING)
                    val exc = FundingTxSpent(channelId, spendingTxes.first())
                    val error = Error(channelId, exc.message)
                    Pair(this, listOf(SendMessage(error)))
                }
                is Error -> {
                    logger.error { "peer send error: ascii=${event.message.toAscii()} bin=${event.message.data.toHex()}" }
                    // nothing to do, there is already a spending tx published
                    Pair(this, listOf())
                }
                else -> unhandled(event)
            }
            is ExecuteCommand -> when (event.command) {
                is CMD_CLOSE -> handleCommandError(event.command, ClosingAlreadyInProgress(channelId))
                is CMD_ADD_HTLC -> {
                    logger.info { "rejecting htlc request in state=$this" }
                    val error = ChannelUnavailable(channelId)
                    // we don't provide a channel_update: this will be a permanent channel failure
                    handleCommandError(event.command, AddHtlcFailed(channelId, event.command.paymentHash, error, event.command.paymentId, null, event.command))
                }
                is CMD_FULFILL_HTLC -> {
                    when (val result = commitments.sendFulfill(event.command)) {
                        is Try.Success -> {
                            logger.info { "got valid payment preimage, recalculating transactions to redeem the corresponding htlc on-chain" }
                            val commitments1 = result.result.first
                            val localCommitPublished1 = localCommitPublished?.let {
                                Helpers.Closing.claimCurrentLocalCommitTxOutputs(
                                    keyManager, commitments1, it.commitTx,
                                    currentOnchainFeerates
                                )
                            }
                            val remoteCommitPublished1 = remoteCommitPublished?.let {
                                Helpers.Closing.claimRemoteCommitTxOutputs(
                                    keyManager, commitments1, commitments1.remoteCommit, it.commitTx,
                                    currentOnchainFeerates
                                )
                            }
                            val nextRemoteCommitPublished1 = nextRemoteCommitPublished?.let {
                                val remoteCommit = commitments1.remoteNextCommitInfo.left?.nextRemoteCommit ?: error("next remote commit must be defined")
                                Helpers.Closing.claimRemoteCommitTxOutputs(
                                    keyManager, commitments1, remoteCommit, it.commitTx,
                                    currentOnchainFeerates
                                )
                            }

                            val republishList = buildList {
                                val minDepth = staticParams.nodeParams.minDepthBlocks.toLong()
                                localCommitPublished1?.run { addAll(doPublish(channelId, minDepth)) }
                                remoteCommitPublished1?.run { addAll(doPublish(channelId, minDepth)) }
                                nextRemoteCommitPublished1?.run { addAll(doPublish(channelId, minDepth)) }
                            }

                            val nextState = copy(
                                commitments = commitments1,
                                localCommitPublished = localCommitPublished1,
                                remoteCommitPublished = remoteCommitPublished1,
                                nextRemoteCommitPublished = nextRemoteCommitPublished1
                            )

                            Pair(
                                nextState,
                                buildList {
                                    add(StoreState(nextState))
                                    addAll(republishList)
                                }
                            )
                        }
                        is Try.Failure -> {
                            handleCommandError(event.command, result.error)
                        }
                    }
                }
                else -> unhandled(event)
            }
            is NewBlock -> Pair(this.copy(currentTip = Pair(event.height, event.Header)), listOf())
            else -> unhandled(event)
        }
    }

    override fun handleLocalError(event: ChannelEvent, t: Throwable): Pair<ChannelState, List<ChannelAction>> {
        logger.error(t) { "error processing $event in state $this" }
        // TODO: is it the right thing to do ?
        return Pair(this, listOf())
    }

    /**
     * Checks if a channel is closed (i.e. its closing tx has been confirmed)
     *
     * @param additionalConfirmedTx additional confirmed transaction; we need this for the mutual close scenario
     *                                  because we don't store the closing tx in the channel state
     * @return the channel closing type, if applicable
     */
    private fun isClosed(additionalConfirmedTx: Transaction?): ClosingType? {
        return when {
            additionalConfirmedTx?.let { mutualClosePublished.contains(it) } ?: false -> MutualClose(additionalConfirmedTx!!)
            localCommitPublished?.isDone() ?: false -> LocalClose(commitments.localCommit, localCommitPublished!!)
            remoteCommitPublished?.isDone() ?: false -> CurrentRemoteClose(commitments.remoteCommit, remoteCommitPublished!!)
            nextRemoteCommitPublished?.isDone() ?: false -> NextRemoteClose(commitments.remoteNextCommitInfo.left!!.nextRemoteCommit, nextRemoteCommitPublished!!)
            futureRemoteCommitPublished?.isDone() ?: false -> RecoveryClose(futureRemoteCommitPublished!!)
            revokedCommitPublished.any { it.done() } -> RevokedClose(revokedCommitPublished.first { it.done() })
            else -> null
        }
    }

    fun closingTypeAlreadyKnown(): ClosingType? {
        return when {
            localCommitPublished?.isConfirmed() ?: false -> LocalClose(commitments.localCommit, localCommitPublished!!)
            remoteCommitPublished?.isConfirmed() ?: false -> CurrentRemoteClose(commitments.remoteCommit, remoteCommitPublished!!)
            nextRemoteCommitPublished?.isConfirmed() ?: false -> NextRemoteClose(commitments.remoteNextCommitInfo.left!!.nextRemoteCommit, nextRemoteCommitPublished!!)
            futureRemoteCommitPublished?.isConfirmed() ?: false -> RecoveryClose(futureRemoteCommitPublished!!)
            revokedCommitPublished.any { it.irrevocablySpent.values.contains(it.commitTx.txid) } -> RevokedClose(revokedCommitPublished.first { it.irrevocablySpent.values.contains(it.commitTx.txid) })
            else -> null
        }
    }

    /**
     * This helper function returns the fee paid by the given transaction.
     *
     * It relies on the current channel data to find the parent tx and compute the fee, and also provides a description.
     *
     * @param tx a tx for which we want to compute the fee
     * @param closing  current channel data
     * @return if the parent tx is found, a tuple (fee, description)
     */
    fun networkFeePaid(tx: Transaction): Pair<Satoshi, String>? {
        // only funder pays the fee
        if (!commitments.localParams.isFunder) return null

        // we build a map with all known txes (that's not particularly efficient, but it doesn't really matter)
        val txes = buildList {
            mutualClosePublished.map { it to "mutual" }.forEach { add(it) }
            localCommitPublished?.let { localCommitPublished ->
                add(localCommitPublished.commitTx to "local-commit")
                localCommitPublished.claimMainDelayedOutputTx?.let { add(it to "local-main-delayed") }
                localCommitPublished.htlcSuccessTxs.forEach { add(it to "local-htlc-success") }
                localCommitPublished.htlcTimeoutTxs.forEach { add(it to "local-htlc-timeout") }
                localCommitPublished.claimHtlcDelayedTxs.forEach { add(it to "local-htlc-delayed") }
            }
            remoteCommitPublished?.let { remoteCommitPublished ->
                add(remoteCommitPublished.commitTx to "remote-commit")
                remoteCommitPublished.claimMainOutputTx?.let { add(it to "remote-main") }
                remoteCommitPublished.claimHtlcSuccessTxs.forEach { add(it to "remote-htlc-success") }
                remoteCommitPublished.claimHtlcTimeoutTxs.forEach { add(it to "remote-htlc-timeout") }
            }
            nextRemoteCommitPublished?.let { nextRemoteCommitPublished ->
                add(nextRemoteCommitPublished.commitTx to "remote-commit")
                nextRemoteCommitPublished.claimMainOutputTx?.let { add(it to "remote-main") }
                nextRemoteCommitPublished.claimHtlcSuccessTxs.forEach { add(it to "remote-htlc-success") }
                nextRemoteCommitPublished.claimHtlcTimeoutTxs.forEach { add(it to "remote-htlc-timeout") }
            }
            revokedCommitPublished.forEach { revokedCommitPublished ->
                add(revokedCommitPublished.commitTx to "revoked-commit")
                revokedCommitPublished.claimMainOutputTx?.let { add(it to "revoked-main") }
                revokedCommitPublished.mainPenaltyTx?.let { add(it to "revoked-main-penalty") }
                revokedCommitPublished.htlcPenaltyTxs.forEach { add(it to "revoked-htlc-penalty") }
                revokedCommitPublished.claimHtlcDelayedPenaltyTxs.forEach { add(it to "revoked-htlc-penalty-delayed") }
            }
        }
            // will allow easy lookup of parent transaction
            .map { (tx, desc) -> tx.txid to (tx to desc) }
            .toMap()

        fun fee(child: Transaction): Satoshi? {
            require(child.txIn.size == 1) { "transaction must have exactly one input" }
            val outPoint = child.txIn.first().outPoint
            val parentTxOut_opt = if (outPoint == commitments.commitInput.outPoint) {
                commitments.commitInput.txOut
            } else {
                txes[outPoint.txid]?.let { (parent, _) ->
                    parent.txOut[outPoint.index.toInt()]
                }
            }
            return parentTxOut_opt?.let { txOut -> txOut.amount - child.txOut.map { it.amount }.sum() }
        }

        return txes[tx.txid]?.let { (_, desc) ->
            fee(tx)?.let { it to desc }
        }
    }
}

/**
 * Channel is closed i.t its funding tx has been spent and the spending transactions have been confirmed, it can be forgotten
 */
@Serializable
data class Closed(val state: Closing) : ChannelState(), HasCommitments {
    override val staticParams: StaticParams
        get() = state.staticParams
    override val currentTip: Pair<Int, BlockHeader>
        get() = state.currentTip
    override val currentOnchainFeerates: OnchainFeerates
        get() = state.currentOnchainFeerates
    override val commitments: Commitments
        get() = state.commitments

    override fun updateCommitments(input: Commitments): HasCommitments {
        return this.copy(state.updateCommitments(input) as Closing)
    }

    override fun processInternal(event: ChannelEvent): Pair<ChannelState, List<ChannelAction>> {
        return Pair(this, listOf())
    }

    override fun handleLocalError(event: ChannelEvent, t: Throwable): Pair<ChannelState, List<ChannelAction>> {
        logger.error(t) { "error on event $event in state ${this::class}" }
        return Pair(this, listOf())
    }
}

/**
 * Channel has been aborted before it was funded (because we did not receive a FundingCreated or FundingSigned message for example)
 */
@Serializable
data class Aborted(override val staticParams: StaticParams, override val currentTip: Pair<Int, @Serializable(with = BlockHeaderKSerializer::class) BlockHeader>, override val currentOnchainFeerates: OnchainFeerates) : ChannelState() {
    override fun processInternal(event: ChannelEvent): Pair<ChannelState, List<ChannelAction>> {
        return Pair(this, listOf())
    }

    override fun handleLocalError(event: ChannelEvent, t: Throwable): Pair<ChannelState, List<ChannelAction>> {
        return Pair(this, listOf())
    }
}

@Serializable
data class ErrorInformationLeak(
    override val staticParams: StaticParams,
    override val currentTip: Pair<Int, @Serializable(with = BlockHeaderKSerializer::class) BlockHeader>,
    override val currentOnchainFeerates: OnchainFeerates,
    override val commitments: Commitments
) : ChannelState(), HasCommitments {
    override fun processInternal(event: ChannelEvent): Pair<ChannelState, List<ChannelAction>> {
        TODO("implement this")
    }

    override fun updateCommitments(input: Commitments): HasCommitments {
        TODO("Not yet implemented")
    }

    override fun handleLocalError(event: ChannelEvent, t: Throwable): Pair<ChannelState, List<ChannelAction>> {
        TODO("Not yet implemented")
    }
}

object Channel {
    // see https://github.com/lightningnetwork/lightning-rfc/blob/master/07-routing-gossip.md#requirements
    val ANNOUNCEMENTS_MINCONF = 6

    // https://github.com/lightningnetwork/lightning-rfc/blob/master/02-peer-protocol.md#requirements
    val MAX_FUNDING = 10.btc
    val MAX_ACCEPTED_HTLCS = 483

    // we don't want the counterparty to use a dust limit lower than that, because they wouldn't only hurt themselves we may need them to publish their commit tx in certain cases (backup/restore)
    val MIN_DUSTLIMIT = 546.sat

    // we won't exchange more than this many signatures when negotiating the closing fee
    val MAX_NEGOTIATION_ITERATIONS = 20

    // this is defined in BOLT 11
    val MIN_CLTV_EXPIRY_DELTA = CltvExpiryDelta(18)
    val MAX_CLTV_EXPIRY_DELTA = CltvExpiryDelta(7 * 144) // one week

    // since BOLT 1.1, there is a max value for the refund delay of the main commitment tx
    val MAX_TO_SELF_DELAY = CltvExpiryDelta(2016)

    // as a fundee, we will wait that much time for the funding tx to confirm (funder will rely on the funding tx being double-spent)
    val FUNDING_TIMEOUT_FUNDEE = 5 * 24 * 3600 // 5 days, in seconds

    fun handleSync(channelReestablish: ChannelReestablish, d: HasCommitments, keyManager: KeyManager, log: Logger): Pair<Commitments, List<ChannelAction>> {
        val sendQueue = ArrayList<ChannelAction>()
        // first we clean up unacknowledged updates
        log.verbose { "discarding proposed OUT: ${d.commitments.localChanges.proposed}" }
        log.verbose { "discarding proposed IN: ${d.commitments.remoteChanges.proposed}" }
        val commitments1 = d.commitments.copy(
            localChanges = d.commitments.localChanges.copy(proposed = emptyList()),
            remoteChanges = d.commitments.remoteChanges.copy(proposed = emptyList()),
            localNextHtlcId = d.commitments.localNextHtlcId - d.commitments.localChanges.proposed.filterIsInstance<UpdateAddHtlc>().size,
            remoteNextHtlcId = d.commitments.remoteNextHtlcId - d.commitments.remoteChanges.proposed.filterIsInstance<UpdateAddHtlc>().size
        )
        log.verbose { "localNextHtlcId=${d.commitments.localNextHtlcId}->${commitments1.localNextHtlcId}" }
        log.verbose { "remoteNextHtlcId=${d.commitments.remoteNextHtlcId}->${commitments1.remoteNextHtlcId}" }

        fun resendRevocation(): Unit {
            // let's see the state of remote sigs
            if (commitments1.localCommit.index == channelReestablish.nextRemoteRevocationNumber) {
                // nothing to do
            } else if (commitments1.localCommit.index == channelReestablish.nextRemoteRevocationNumber + 1) {
                // our last revocation got lost, let's resend it
                log.verbose { "re-sending last revocation" }
                val channelKeyPath = keyManager.channelKeyPath(d.commitments.localParams, d.commitments.channelVersion)
                val localPerCommitmentSecret = keyManager.commitmentSecret(channelKeyPath, d.commitments.localCommit.index - 1)
                val localNextPerCommitmentPoint = keyManager.commitmentPoint(channelKeyPath, d.commitments.localCommit.index + 1)
                val revocation = RevokeAndAck(
                    channelId = commitments1.channelId,
                    perCommitmentSecret = localPerCommitmentSecret,
                    nextPerCommitmentPoint = localNextPerCommitmentPoint
                )
                sendQueue.add(SendMessage(revocation))
            } else throw RevocationSyncError(d.channelId)
        }

        when {
            commitments1.remoteNextCommitInfo.isLeft && commitments1.remoteNextCommitInfo.left!!.nextRemoteCommit.index + 1 == channelReestablish.nextLocalCommitmentNumber -> {
                // we had sent a new sig and were waiting for their revocation
                // they had received the new sig but their revocation was lost during the disconnection
                // they will send us the revocation, nothing to do here
                log.verbose { "waiting for them to re-send their last revocation" }
                resendRevocation()
            }
            commitments1.remoteNextCommitInfo.isLeft && commitments1.remoteNextCommitInfo.left!!.nextRemoteCommit.index == channelReestablish.nextLocalCommitmentNumber -> {
                // we had sent a new sig and were waiting for their revocation
                // they didn't receive the new sig because of the disconnection
                // we just resend the same updates and the same sig

                val revWasSentLast = commitments1.localCommit.index > commitments1.remoteNextCommitInfo.left!!.sentAfterLocalCommitIndex
                if (!revWasSentLast) resendRevocation()

                log.verbose { "re-sending previously local signed changes: ${commitments1.localChanges.signed}" }
                commitments1.localChanges.signed.forEach { sendQueue.add(SendMessage(it)) }
                log.verbose { "re-sending the exact same previous sig" }
                sendQueue.add(SendMessage(commitments1.remoteNextCommitInfo.left!!.sent))
                if (revWasSentLast) resendRevocation()
            }
        }

        if (commitments1.remoteNextCommitInfo.isLeft) {
            // we expect them to (re-)send the revocation immediately
            // TODO: set a timer and wait for their revocation
        }

        if (commitments1.localHasChanges()) {
            sendQueue.add(ProcessCommand(CMD_SIGN))
        }

        return Pair(commitments1, sendQueue)
    }
}<|MERGE_RESOLUTION|>--- conflicted
+++ resolved
@@ -83,11 +83,7 @@
 data class StoreState(val data: ChannelState) : ChannelAction()
 data class HtlcInfo(val channelId: ByteVector32, val commitmentNumber: Long, val paymentHash: ByteVector32, val cltvExpiry: CltvExpiry)
 data class StoreHtlcInfos(val htlcs: List<HtlcInfo>) : ChannelAction()
-<<<<<<< HEAD
-=======
-data class HandleError(val error: Throwable) : ChannelAction()
 data class HandleCommandFailed(val cmd: Command, val error: Throwable?) : ChannelAction()
->>>>>>> 3a6dfd6e
 data class MakeFundingTx(val pubkeyScript: ByteVector, val amount: Satoshi, val feeratePerKw: Long) : ChannelAction()
 data class ChannelIdAssigned(val remoteNodeId: PublicKey, val temporaryChannelId: ByteVector32, val channelId: ByteVector32) : ChannelAction()
 data class PublishTx(val tx: Transaction) : ChannelAction()
@@ -589,7 +585,7 @@
 
     override fun handleLocalError(event: ChannelEvent, t: Throwable): Pair<ChannelState, List<ChannelAction>> {
         logger.error(t) { "error on event $event in state ${this::class}" }
-        return Pair(this, listOf(HandleError(t)))
+        return Pair(this, listOf(ProcessLocalFailure(t)))
     }
 }
 
@@ -688,7 +684,7 @@
 
     override fun handleLocalError(event: ChannelEvent, t: Throwable): Pair<ChannelState, List<ChannelAction>> {
         logger.error(t) { "error on event $event in state ${this::class}" }
-        return Pair(this, listOf(HandleError(t)))
+        return Pair(this, listOf(ProcessLocalFailure(t)))
     }
 }
 
@@ -895,7 +891,7 @@
 
     override fun handleLocalError(event: ChannelEvent, t: Throwable): Pair<ChannelState, List<ChannelAction>> {
         logger.error(t) { "error on event $event in state ${this::class}" }
-        return Pair(this, listOf(HandleError(t)))
+        return Pair(this, listOf(ProcessLocalFailure(t)))
     }
 
 }
@@ -1220,47 +1216,6 @@
                     logger.error(e) { "invalid ${event.message} in state $this" }
                     return Pair(Aborted(staticParams, currentTip, currentOnchainFeerates), listOf(SendMessage(Error(initFunder.temporaryChannelId, e.message))))
                 }
-<<<<<<< HEAD
-                when (result) {
-                    is Try.Failure -> Pair(this, listOf(ProcessLocalFailure(result.error)))
-                    is Try.Success -> {
-                        // TODO: check equality of temporaryChannelId? or should be done upstream
-                        val remoteParams = RemoteParams(
-                            nodeId = staticParams.remoteNodeId,
-                            dustLimit = event.message.dustLimitSatoshis,
-                            maxHtlcValueInFlightMsat = event.message.maxHtlcValueInFlightMsat,
-                            channelReserve = event.message.channelReserveSatoshis, // remote requires local to keep this much satoshis as direct payment
-                            htlcMinimum = event.message.htlcMinimumMsat,
-                            toSelfDelay = event.message.toSelfDelay,
-                            maxAcceptedHtlcs = event.message.maxAcceptedHtlcs,
-                            fundingPubKey = event.message.fundingPubkey,
-                            revocationBasepoint = event.message.revocationBasepoint,
-                            paymentBasepoint = event.message.paymentBasepoint,
-                            delayedPaymentBasepoint = event.message.delayedPaymentBasepoint,
-                            htlcBasepoint = event.message.htlcBasepoint,
-                            features = Features(initFunder.remoteInit.features)
-                        )
-                        logger.verbose { "remote params: $remoteParams" }
-                        val localFundingPubkey = keyManager.fundingPublicKey(initFunder.localParams.fundingKeyPath)
-                        val fundingPubkeyScript = ByteVector(Script.write(Script.pay2wsh(Scripts.multiSig2of2(localFundingPubkey.publicKey, remoteParams.fundingPubKey))))
-                        val makeFundingTx = MakeFundingTx(fundingPubkeyScript, initFunder.fundingAmount, initFunder.fundingTxFeeratePerKw)
-                        val nextState = WaitForFundingInternal(
-                            staticParams,
-                            currentTip,
-                            initFunder.temporaryChannelId,
-                            initFunder.localParams,
-                            remoteParams,
-                            initFunder.fundingAmount,
-                            initFunder.pushAmount,
-                            initFunder.initialFeeratePerKw,
-                            event.message.firstPerCommitmentPoint,
-                            initFunder.channelVersion,
-                            lastSent
-                        )
-                        Pair(nextState, listOf(makeFundingTx))
-                    }
-                }
-=======
                 // TODO: check equality of temporaryChannelId? or should be done upstream
                 val remoteParams = RemoteParams(
                     nodeId = staticParams.remoteNodeId,
@@ -1300,7 +1255,6 @@
             event is MessageReceived && event.message is Error -> {
                 logger.error { "peer send error: ascii=${event.message.toAscii()} bin=${event.message.data.toHex()}" }
                 Pair(Aborted(staticParams, currentTip, currentOnchainFeerates), listOf())
->>>>>>> 3a6dfd6e
             }
             event is ExecuteCommand && event.command is CMD_CLOSE -> Pair(Aborted(staticParams, currentTip, currentOnchainFeerates), listOf())
             event is NewBlock -> Pair(this.copy(currentTip = Pair(event.height, event.Header)), listOf())
@@ -1421,11 +1375,7 @@
                 val signedLocalCommitTx = Transactions.addSigs(localCommitTx, fundingPubKey.publicKey, remoteParams.fundingPubKey, localSigOfLocalTx, event.message.signature)
                 when (val result = Transactions.checkSpendable(signedLocalCommitTx)) {
                     is Try.Failure -> {
-<<<<<<< HEAD
-                        Pair(this, listOf(ProcessLocalFailure(result.error)))
-=======
                         handleLocalError(event, InvalidCommitmentSignature(channelId, signedLocalCommitTx.tx))
->>>>>>> 3a6dfd6e
                     }
                     is Try.Success -> {
                         val commitInput = localCommitTx.input
@@ -1523,11 +1473,7 @@
                                 logger.error { "ignoring this error on regtest" }
                                 handleLocalError(event, InvalidCommitmentSignature(channelId, event.watch.tx))
                             } else {
-<<<<<<< HEAD
-                                return Pair(this, listOf(ProcessLocalFailure(result.error)))
-=======
                                 handleLocalError(event, InvalidCommitmentSignature(channelId, event.watch.tx))
->>>>>>> 3a6dfd6e
                             }
                         }
                         val watchLost = WatchLost(this.channelId, commitments.commitInput.outPoint.txid, staticParams.nodeParams.minDepthBlocks.toLong(), BITCOIN_FUNDING_LOST)
@@ -1721,11 +1667,7 @@
                             else -> {
                                 when (val result = commitments.sendCommit(keyManager, logger)) {
                                     is Try.Failure -> {
-<<<<<<< HEAD
-                                        Pair(this, listOf(ProcessLocalFailure(result.error)))
-=======
                                         handleLocalError(event, result.error)
->>>>>>> 3a6dfd6e
                                     }
                                     is Try.Success -> {
                                         val commitments1 = result.result.first
@@ -1768,11 +1710,7 @@
                     is UpdateAddHtlc -> {
                         val htlc = event.message
                         when (val result = commitments.receiveAdd(htlc)) {
-<<<<<<< HEAD
-                            is Try.Failure -> Pair(this, listOf(ProcessLocalFailure(result.error)))
-=======
                             is Try.Failure -> handleLocalError(event, result.error)
->>>>>>> 3a6dfd6e
                             is Try.Success -> {
                                 val newState = this.copy(commitments = result.result)
                                 Pair(newState, listOf())
@@ -1782,34 +1720,21 @@
                     is UpdateFulfillHtlc -> {
                         // README: we consider that a payment is fulfilled as soon as we have the preimage (we don't wait for a commit signature)
                         when (val result = commitments.receiveFulfill(event.message)) {
-<<<<<<< HEAD
-                            is Try.Failure -> Pair(this, listOf(ProcessLocalFailure(result.error)))
+                            is Try.Failure -> handleLocalError(event, result.error)
                             is Try.Success -> Pair(this.copy(commitments = result.result.first), listOf(ProcessFulfill(event.message, result.result.second)))
-=======
-                            is Try.Failure -> handleLocalError(event, result.error)
-                            is Try.Success -> Pair(this.copy(commitments = result.result.first), listOf(ProcessFulfill(event.message)))
->>>>>>> 3a6dfd6e
                         }
                     }
                     is UpdateFailHtlc -> {
                         // README: we don't relay payments, so we don't need to send failures upstream
                         when (val result = commitments.receiveFail(event.message)) {
-<<<<<<< HEAD
-                            is Try.Failure -> Pair(this, listOf(ProcessLocalFailure(result.error)))
-=======
                             is Try.Failure -> handleLocalError(event, result.error)
->>>>>>> 3a6dfd6e
                             is Try.Success -> Pair(this.copy(commitments = result.result.first), listOf())
                         }
                     }
                     is CommitSig -> {
                         // README: we don't relay payments, so we don't need to send failures upstream
                         when (val result = commitments.receiveCommit(event.message, keyManager, logger)) {
-<<<<<<< HEAD
-                            is Try.Failure -> Pair(this, listOf(ProcessLocalFailure(result.error))) // TODO: handle invalid sig!!
-=======
                             is Try.Failure -> handleLocalError(event, result.error)
->>>>>>> 3a6dfd6e
                             is Try.Success -> {
                                 if (result.result.first.availableBalanceForSend() != commitments.availableBalanceForSend()) {
                                     // TODO: publish "balance updated" event
@@ -1827,11 +1752,7 @@
                     }
                     is RevokeAndAck -> {
                         when (val result = commitments.receiveRevocation(event.message)) {
-<<<<<<< HEAD
-                            is Try.Failure -> Pair(this, listOf(ProcessLocalFailure(result.error))) // TODO: handle invalid sig!!
-=======
                             is Try.Failure -> handleLocalError(event, result.error)
->>>>>>> 3a6dfd6e
                             is Try.Success -> {
                                 // TODO: handle shutdown
                                 val nextState = this.copy(commitments = result.result.first)
@@ -1981,7 +1902,7 @@
                     is UpdateFulfillHtlc -> {
                         when (val result = commitments.receiveFulfill(event.message)) {
                             is Try.Failure -> handleLocalError(event, result.error)
-                            is Try.Success -> Pair(this.copy(commitments = result.result.first), listOf(ProcessFulfill(event.message)))
+                            is Try.Success -> Pair(this.copy(commitments = result.result.first), listOf(ProcessFulfill(event.message, result.result.second)))
                         }
                     }
                     is UpdateFailHtlc -> {
