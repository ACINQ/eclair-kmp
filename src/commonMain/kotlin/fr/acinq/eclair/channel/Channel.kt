package fr.acinq.eclair.channel

import fr.acinq.bitcoin.*
import fr.acinq.eclair.*
import fr.acinq.eclair.blockchain.*
import fr.acinq.eclair.blockchain.fee.ConstantFeeEstimator
import fr.acinq.eclair.channel.Channel.ANNOUNCEMENTS_MINCONF
import fr.acinq.eclair.channel.Channel.handleSync
import fr.acinq.eclair.channel.ChannelVersion.Companion.USE_STATIC_REMOTEKEY_BIT
import fr.acinq.eclair.crypto.KeyManager
import fr.acinq.eclair.crypto.ShaChain
import fr.acinq.eclair.io.*
import fr.acinq.eclair.payment.relay.Origin
import fr.acinq.eclair.router.Announcements
import fr.acinq.eclair.transactions.CommitmentSpec
import fr.acinq.eclair.transactions.Scripts
import fr.acinq.eclair.transactions.Transactions
import fr.acinq.eclair.utils.*
import fr.acinq.eclair.wire.*
import kotlinx.coroutines.channels.Channel
import kotlinx.serialization.Serializable
import kotlinx.serialization.Transient
import kotlinx.serialization.cbor.Cbor
import kotlinx.serialization.decodeFromByteArray
import kotlinx.serialization.modules.SerializersModule
import kotlinx.serialization.modules.polymorphic
import kotlinx.serialization.modules.subclass
import org.kodein.log.Logger
import org.kodein.log.LoggerFactory
import org.kodein.log.newLogger

/*
 * Channel is implemented as a finite state machine
 * Its main method is (State, Event) -> (State, List<Action>)
 */

/**
 * Channel Event (inputs to be fed to the state machine)
 */
@Serializable
sealed class ChannelEvent

@Serializable
data class InitFunder(
    @Serializable(with = ByteVector32KSerializer::class) val temporaryChannelId: ByteVector32,
    @Serializable(with = SatoshiKSerializer::class) val fundingAmount: Satoshi,
    val pushAmount: MilliSatoshi,
    val initialFeeratePerKw: Long,
    val fundingTxFeeratePerKw: Long,
    val localParams: LocalParams,
    val remoteInit: Init,
    val channelFlags: Byte,
    val channelVersion: ChannelVersion
) : ChannelEvent()

data class InitFundee(val temporaryChannelId: ByteVector32, val localParams: LocalParams, val remoteInit: Init) : ChannelEvent()
data class Restore(val state: ChannelState) : ChannelEvent()
data class MessageReceived(val message: LightningMessage) : ChannelEvent()
data class WatchReceived(val watch: WatchEvent) : ChannelEvent()
data class ExecuteCommand(val command: Command) : ChannelEvent()
data class MakeFundingTxResponse(val fundingTx: Transaction, val fundingTxOutputIndex: Int, val fee: Satoshi) : ChannelEvent()
data class NewBlock(val height: Int, val Header: BlockHeader) : ChannelEvent()
object Disconnected : ChannelEvent()
data class Connected(val localInit: Init, val remoteInit: Init) : ChannelEvent()

/**
 * Channel Actions (outputs produced by the state machine)
 */
sealed class ChannelAction
data class SendMessage(val message: LightningMessage) : ChannelAction()
data class SendWatch(val watch: Watch) : ChannelAction()
data class ProcessCommand(val command: Command) : ChannelAction()
data class ProcessAdd(val add: UpdateAddHtlc) : ChannelAction()
data class ProcessFail(val fail: UpdateFailHtlc) : ChannelAction()
data class ProcessFailMalformed(val fail: UpdateFailMalformedHtlc) : ChannelAction()
data class ProcessFulfill(val fulfill: UpdateFulfillHtlc) : ChannelAction()
data class StoreState(val data: ChannelState) : ChannelAction()
data class HtlcInfo(val channelId: ByteVector32, val commitmentNumber: Long, val paymentHash: ByteVector32, val cltvExpiry: CltvExpiry)
data class StoreHtlcInfos(val htlcs: List<HtlcInfo>) : ChannelAction()
data class HandleError(val error: Throwable) : ChannelAction()
data class MakeFundingTx(val pubkeyScript: ByteVector, val amount: Satoshi, val feeratePerKw: Long) : ChannelAction()
data class ChannelIdAssigned(val remoteNodeId: PublicKey, val temporaryChannelId: ByteVector32, val channelId: ByteVector32) : ChannelAction()
data class PublishTx(val tx: Transaction) : ChannelAction()
data class ChannelIdSwitch(val oldChannelId: ByteVector32, val newChannelId: ByteVector32) : ChannelAction()
data class SendToSelf(val message: LightningMessage) : ChannelAction()

/**
 * channel static parameters
 */
@Serializable
data class StaticParams(val nodeParams: NodeParams, @Serializable(with = PublicKeyKSerializer::class) val remoteNodeId: PublicKey)

/**
 * Channel state
 */
@Serializable
sealed class ChannelState {
    abstract val staticParams: StaticParams
    abstract val currentTip: Pair<Int, BlockHeader>
    val currentBlockHeight: Int get() = currentTip.first
    val keyManager: KeyManager get() = staticParams.nodeParams.keyManager
    val privateKey: PrivateKey get() = staticParams.nodeParams.keyManager.nodeKey.privateKey

    /**
     * @param event input event (for example, a message was received, a command was sent by the GUI/API, ...
     * @return a (new state, list of actions) pair
     */
    abstract fun process(event: ChannelEvent): Pair<ChannelState, List<ChannelAction>>

    /**
     * update outgoing messages to include an encrypted backup when necessary
     */
    fun updateActions(actions: List<ChannelAction>): List<ChannelAction> = when {
        this is HasCommitments && this.isZeroReserve() -> actions.map {
            when {
                it is SendMessage && it.message is FundingSigned -> it.copy(message = it.message.copy(channelData = Helpers.encrypt(staticParams.nodeParams.nodePrivateKey.value, this).toByteVector()))
                it is SendMessage && it.message is CommitSig -> it.copy(message = it.message.copy(channelData = Helpers.encrypt(staticParams.nodeParams.nodePrivateKey.value, this).toByteVector()))
                it is SendMessage && it.message is RevokeAndAck -> it.copy(message = it.message.copy(channelData = Helpers.encrypt(staticParams.nodeParams.nodePrivateKey.value, this).toByteVector()))
                it is SendMessage && it.message is ClosingSigned -> it.copy(message = it.message.copy(channelData = Helpers.encrypt(staticParams.nodeParams.nodePrivateKey.value, this).toByteVector()))
                else -> it
            }
        }
        else -> actions
    }

    internal fun handleFundingPublishFailed(): Pair<ChannelState, List<ChannelAction>> {
        require(this is HasCommitments) { "" } // TODO
        logger.error { "failed to publish funding tx" }
        val exc = ChannelFundingError(channelId)
        val error = Error(channelId, exc.message)
        // NB: we don't use the handleLocalError handler because it would result in the commit tx being published, which we don't want:
        // implementation *guarantees* that in case of BITCOIN_FUNDING_PUBLISH_FAILED, the funding tx hasn't and will never be published, so we can close the channel right away
        // TODO context.system.eventStream.publish(ChannelErrorOccurred(self, Helpers.getChannelId(stateData), remoteNodeId, stateData, LocalError(exc), isFatal = true))
        return newState {
            state = Closed(staticParams, currentTip)
            actions = listOf(SendMessage(error))
        }
    }

    internal fun handleFundingTimeout(): Pair<ChannelState, List<ChannelAction>> {
        require(this is HasCommitments) { "" } // TODO
        logger.warning { "funding tx hasn't been confirmed in time, cancelling channel delay=${fr.acinq.eclair.channel.Channel.FUNDING_TIMEOUT_FUNDEE}" }
        val exc = FundingTxTimedout(channelId)
        val error = Error(channelId, exc.message)
        // TODO context.system.eventStream.publish(ChannelErrorOccurred(self, Helpers.getChannelId(stateData), remoteNodeId, stateData, LocalError(exc), isFatal = true))
        return newState {
            state = Closed(staticParams, currentTip)
            actions = listOf(SendMessage(error))
        }
    }

    internal fun handleRemoteSpentCurrent(commitTx: Transaction): Pair<Closing, List<ChannelAction>> {
        require(this is HasCommitments) { "" } // TODO
        logger.warning { "they published their current commit in txid=${commitTx.txid}" }
        require(commitTx.txid == commitments.remoteCommit.txid) { "txid mismatch" }

        val onChainFeeConf = staticParams.nodeParams.onChainFeeConf
        val remoteCommitPublished = Helpers.Closing.claimRemoteCommitTxOutputs(keyManager, commitments, commitments.remoteCommit, commitTx, onChainFeeConf.feeEstimator, onChainFeeConf.feeTargets)

        val nextState = when(this) {
            is Closing -> copy(remoteCommitPublished = remoteCommitPublished)
            // TODO
            //  is Negotiating -> {}
            //  case negotiating: DATA_NEGOTIATING => DATA_CLOSING(d.commitments, fundingTx = None,
            //  waitingSince = now, negotiating.closingTxProposed.flatten.map(_.unsignedTx), remoteCommitPublished = Some(remoteCommitPublished))
            is WaitForFundingConfirmed -> Closing(
                staticParams = staticParams,
                currentTip = currentTip,
                commitments = commitments,
                fundingTx = fundingTx,
                waitingSince = currentTimestampMillis(),
                remoteCommitPublished = remoteCommitPublished
            )
            else -> Closing(
                staticParams = staticParams,
                currentTip = currentTip,
                commitments = commitments,
                fundingTx = null,
                waitingSince = currentTimestampMillis(),
                remoteCommitPublished = remoteCommitPublished
            )
        }

        return nextState to buildList {
            add(StoreState(nextState))
            addAll(doPublish(remoteCommitPublished, channelId))
        }
    }

    internal fun handleRemoteSpentNext(commitTx: Transaction): Pair<ChannelState, List<ChannelAction>> {
        require(this is HasCommitments) { "" } // TODO
        logger.warning { "they published their next commit in txid=${commitTx.txid}" }
        require(commitments.remoteNextCommitInfo.isLeft) { "next remote commit must be defined" }
        val remoteCommit = commitments.remoteNextCommitInfo.left?.nextRemoteCommit
        require(remoteCommit != null) { "remote commit must not be null" }
        require(commitTx.txid == remoteCommit.txid) { "txid mismatch" }

        val onChainFeeConf = staticParams.nodeParams.onChainFeeConf
        val remoteCommitPublished = Helpers.Closing.claimRemoteCommitTxOutputs(keyManager, commitments, remoteCommit, commitTx, onChainFeeConf.feeEstimator, onChainFeeConf.feeTargets)

        val nextState = when(this) {
            is Closing -> copy(remoteCommitPublished = remoteCommitPublished)
            // TODO
            //  is Negotiating -> {}
            // NB: if there is a next commitment, we can't be in WaitForFundingConfirmed so we don't have the case where fundingTx is defined
            else -> Closing(
                staticParams = staticParams,
                currentTip = currentTip,
                commitments = commitments,
                fundingTx = null,
                waitingSince = currentTimestampMillis(),
                remoteCommitPublished = remoteCommitPublished
            )
        }

        return nextState to buildList {
            add(StoreState(nextState))
            addAll(doPublish(remoteCommitPublished, channelId))
        }
    }

    internal fun handleRemoteSpentOther(tx: Transaction): Pair<ChannelState, List<ChannelAction>> {
        require(this is HasCommitments) { "" } // TODO
        logger.warning { "funding tx spent in txid=${tx.txid}" }

        val onChainFeeConf = staticParams.nodeParams.onChainFeeConf

        return Helpers.Closing.claimRevokedRemoteCommitTxOutputs(
            keyManager,
            commitments,
            tx,
            onChainFeeConf.feeEstimator,
            onChainFeeConf.feeTargets
        )?.let { revokedCommitPublished ->
            logger.warning { "txid=${tx.txid} was a revoked commitment, publishing the penalty tx" }
            val exc = FundingTxSpent(channelId, tx)
            val error = Error(channelId, exc.message)

            val nextState = when(this) {
                is Closing -> copy(revokedCommitPublished = this.revokedCommitPublished + revokedCommitPublished)
                // TODO
                //  is Negotiating -> {}
                // NB: if there is a next commitment, we can't be in WaitForFundingConfirmed so we don't have the case where fundingTx is defined
                else -> Closing(
                    staticParams = staticParams,
                    currentTip = currentTip,
                    commitments = commitments,
                    fundingTx = null,
                    waitingSince = currentTimestampMillis(),
                    revokedCommitPublished = listOf(revokedCommitPublished)
                )
            }

            nextState to buildList {
                add(StoreState(nextState))
                addAll(doPublish(revokedCommitPublished, channelId))
                add(SendMessage(error))
            }

        } ?: kotlin.run {
            // the published tx was neither their current commitment nor a revoked one
            logger.error { "couldn't identify txid=${tx.txid}, something very bad is going on!!!" }
            newState(ErrorInformationLeak(staticParams, currentTip, commitments))
        }
    }

    internal fun doPublish(localCommitPublished: LocalCommitPublished, channelId: ByteVector32): List<ChannelAction> {
        val (commitTx, claimMainDelayedOutputTx, claimHtlcSuccessTxs, claimHtlcTimeoutTxs, claimHtlcDelayedTxs, irrevocablySpent) = localCommitPublished

        val publishQueue = buildList {
            add(commitTx)
            claimMainDelayedOutputTx?.let { add(it) }
            addAll(claimHtlcSuccessTxs)
            addAll(claimHtlcTimeoutTxs)
            addAll(claimHtlcDelayedTxs)
        }
        val publishList = publishIfNeeded(publishQueue, irrevocablySpent)

        // we watch:
        // - the commitment tx itself, so that we can handle the case where we don't have any outputs
        // - 'final txes' that send funds to our wallet and that spend outputs that only us control
        val watchConfirmedQueue = buildList {
            add(commitTx)
            claimMainDelayedOutputTx?.let { add(it) }
            addAll(claimHtlcDelayedTxs)
        }
        val watchConfirmedList= watchConfirmedIfNeeded(watchConfirmedQueue, irrevocablySpent, channelId)

        // we watch outputs of the commitment tx that both parties may spend
        val watchSpentQueue = buildList {
            addAll(claimHtlcSuccessTxs)
            addAll(claimHtlcTimeoutTxs)
        }
        val watchSpentList = watchSpentIfNeeded(commitTx, watchSpentQueue, irrevocablySpent, channelId)

        return buildList {
            addAll(publishList)
            addAll(watchConfirmedList)
            addAll(watchSpentList)
        }
    }

    internal fun doPublish(remoteCommitPublished: RemoteCommitPublished, channelId: ByteVector32): List<ChannelAction> {
        val (commitTx, claimMainOutputTx, claimHtlcSuccessTxs, claimHtlcTimeoutTxs, irrevocablySpent) = remoteCommitPublished
        val publishQueue = buildList {
            claimMainOutputTx?.let { add(it) }
            addAll(claimHtlcSuccessTxs)
            addAll(claimHtlcTimeoutTxs)
        }

        val publishList = publishIfNeeded(publishQueue, irrevocablySpent)

        // we watch:
        // - the commitment tx itself, so that we can handle the case where we don't have any outputs
        // - 'final txes' that send funds to our wallet and that spend outputs that only us control
        val watchConfirmedQueue = buildList {
            add(commitTx)
            claimMainOutputTx?.let { add(it) }
        }
        val watchEventConfirmedList = watchConfirmedIfNeeded(watchConfirmedQueue, irrevocablySpent, channelId)

        // we watch outputs of the commitment tx that both parties may spend
        val watchSpentQueue = buildList {
            addAll(claimHtlcTimeoutTxs)
            addAll(claimHtlcSuccessTxs)
        }
        val watchEventSpentList = watchSpentIfNeeded(commitTx, watchSpentQueue, irrevocablySpent, channelId)

        return buildList {
            addAll(publishList)
            addAll(watchEventConfirmedList)
            addAll(watchEventSpentList)
        }
    }

    private fun doPublish(revokedCommitPublished: RevokedCommitPublished, channelId: ByteVector32): List<ChannelAction> {
        val (commitTx, claimMainOutputTx, mainPenaltyTx, htlcPenaltyTxs, claimHtlcDelayedPenaltyTxs, irrevocablySpent) = revokedCommitPublished

        val publishQueue = buildList{
            claimMainOutputTx?.let { add(it) }
            mainPenaltyTx?.let { add(it) }
            addAll(htlcPenaltyTxs)
            addAll(claimHtlcDelayedPenaltyTxs)
        }
        val publishList = publishIfNeeded(publishQueue, irrevocablySpent)

        // we watch:
        // - the commitment tx itself, so that we can handle the case where we don't have any outputs
        // - 'final txes' that send funds to our wallet and that spend outputs that only us control
        val watchConfirmedQueue = buildList {
            add(commitTx)
            claimMainOutputTx?.let { add(it) }
        }
        val watchEventConfirmedList = watchConfirmedIfNeeded(watchConfirmedQueue, irrevocablySpent, channelId)


        // we watch outputs of the commitment tx that both parties may spend
        val watchSpentQueue = buildList {
            mainPenaltyTx?.let { add(it) }
            addAll(htlcPenaltyTxs)
        }
        val watchEventSpentList = watchSpentIfNeeded(commitTx, watchSpentQueue, irrevocablySpent, channelId)

        return buildList {
            addAll(publishList)
            addAll(watchEventConfirmedList)
            addAll(watchEventSpentList)
        }
    }

    /**
     * This helper method will publish txes only if they haven't yet reached minDepth
     */
    private fun publishIfNeeded(txes: List<Transaction>, irrevocablySpent: Map<OutPoint, ByteVector32>): List<PublishTx> {
        val (skip, process) = txes.partition { Helpers.Closing.inputsAlreadySpent(it, irrevocablySpent) }
        skip.forEach { tx ->
            logger.info { "no need to republish txid=${tx.txid}, it has already been confirmed" }
        }
        return process.map { tx ->
            logger.info { "publishing txid=${tx.txid}" }
            PublishTx(tx)
        }
    }

    /**
     * This helper method will watch txes only if they haven't yet reached minDepth
     */
    private fun watchConfirmedIfNeeded(txes: List<Transaction>, irrevocablySpent: Map<OutPoint, ByteVector32>, channelId: ByteVector32): List<SendWatch> {
        val (skip, process) = txes.partition { Helpers.Closing.inputsAlreadySpent(it, irrevocablySpent) }
        skip.forEach { tx ->
            logger.info { "no need to watch txid=${tx.txid}, it has already been confirmed" }
        }
        return process.map { tx ->
            SendWatch(
                WatchConfirmed(channelId, tx, staticParams.nodeParams.minDepthBlocks.toLong(), BITCOIN_TX_CONFIRMED(tx))
            )
        }
    }

    /**
     * This helper method will watch txes only if the utxo they spend hasn't already been irrevocably spent
     */
    private fun watchSpentIfNeeded(parentTx: Transaction, txes: List<Transaction>, irrevocablySpent: Map<OutPoint, ByteVector32>, channelId: ByteVector32): List<SendWatch> {
        val (skip, process) = txes.partition { Helpers.Closing.inputsAlreadySpent(it, irrevocablySpent) }
        skip.forEach {tx ->
            logger.info { "no need to watch txid=${tx.txid}, it has already been confirmed" }
        }
        return process.map {
            SendWatch(
                WatchSpent(channelId, parentTx, it.txIn.first().outPoint.index.toInt(), BITCOIN_OUTPUT_SPENT)
            )
        }
    }

    internal fun feePaid(fee: Satoshi, tx: Transaction, desc: String, channelId: ByteVector32) {
        runTrying { // this may fail with an NPE in tests because context has been cleaned up, but it's not a big deal
            logger.info { "paid feeSatoshi=${fee.toLong()} for txid=${tx.txid} desc=$desc" }
            // TODO context.system.eventStream.publish(NetworkFeePaid(self, remoteNodeId, channelId, tx, fee, desc))
        }
    }

    fun handleRemoteError(e: Error): Pair<ChannelState, List<ChannelAction>> {
        // see BOLT 1: only print out data verbatim if is composed of printable ASCII characters
        logger.error { "peer sent error: ascii='${e.toAscii()}' bin=${e.data.toHex()}" }
        // TODO context.system.eventStream.publish(ChannelErrorOccurred(self, Helpers.getChannelId(stateData), remoteNodeId, stateData, RemoteError(e), isFatal = true))

        return when(this) {
            is Closing -> stay // nothing to do, there is already a spending tx published
//          TODO // if we were in the process of closing and already received a closing sig from the counterparty, it's always better to use that
//           is Negotiating -> handleMutualClose(bestUnpublishedClosingTx, Either.Left(negotiating))
            // NB: we publish the commitment even if we have nothing at stake (in a dataloss situation our peer will send us an error just for that)
            is HasCommitments -> spendLocalCurrent()
            // when there is no commitment yet, we just go to CLOSED state in case an error occurs
            else -> newState(Closed(staticParams, currentTip))
        }
    }

    private fun HasCommitments.spendLocalCurrent(): Pair<ChannelState, List<ChannelAction>> {
        val outdatedCommitment = when(this) {
            is WaitForRemotePublishFutureComitment -> true
            is Closing -> this.futureRemoteCommitPublished != null
            else -> false
        }

        return if (outdatedCommitment) {
            logger.warning { "we have an outdated commitment: will not publish our local tx" }
            stay
        } else {
            val commitTx = commitments.localCommit.publishableTxs.commitTx.tx
            val localCommitPublished = Helpers.Closing.claimCurrentLocalCommitTxOutputs(
                keyManager,
                commitments,
                commitTx,
                staticParams.nodeParams.onChainFeeConf.feeEstimator,
                staticParams.nodeParams.onChainFeeConf.feeTargets
            )
            val nextState = when(this) {
                is Closing -> copy(localCommitPublished = localCommitPublished)
//                is Negotiating -> TODO("DATA_CLOSING(d.commitments, fundingTx = None, waitingSince = now, negotiating.closingTxProposed.flatten.map(_.unsignedTx), localCommitPublished = Some(localCommitPublished))")
                is WaitForFundingConfirmed -> Closing(
                    staticParams = staticParams, currentTip = currentTip,
                    commitments = commitments,
                    fundingTx = fundingTx,
                    waitingSince = currentTimestampMillis(),
                    localCommitPublished = localCommitPublished
                )
                else -> Closing(
                    staticParams = staticParams, currentTip = currentTip,
                    commitments = commitments,
                    fundingTx = null,
                    waitingSince = currentTimestampMillis(),
                    localCommitPublished = localCommitPublished
                )
            }

            nextState to buildList {
                add(StoreState(nextState))
                addAll(doPublish(localCommitPublished, channelId))
            }
        }
    }

    @Transient
<<<<<<< HEAD
    val logger = LoggerFactory.default.newLogger(Logger.Tag(ChannelState::class))
=======
    val logger = EclairLoggerFactory.newLogger<Channel<*>>()
>>>>>>> ffe080dc
}

interface HasCommitments {
    val commitments: Commitments
    val channelId: ByteVector32
        get() = commitments.channelId

    fun isZeroReserve(): Boolean = commitments.isZeroReserve

    fun isFunder(): Boolean = commitments.localParams.isFunder

    fun updateCommitments(input: Commitments): HasCommitments

    companion object {
        val serializersModule = SerializersModule {
            polymorphic(HasCommitments::class) {
                subclass(Normal::class)
                subclass(WaitForFundingConfirmed::class)
                subclass(WaitForFundingLocked::class)
                subclass(WaitForRemotePublishFutureComitment::class)
                subclass(Closing::class)
            }
        }

        private val serializationModules = SerializersModule {
            include(Tlv.serializersModule)
            include(KeyManager.serializersModule)
            include(UpdateMessage.serializersModule)
            include(ConstantFeeEstimator.testSerializersModule)
        }

        private val cbor = Cbor {
            serializersModule = serializationModules
        }

        fun serialize(state: HasCommitments): ByteArray {
            return cbor.encodeToByteArray(ChannelState.serializer(), state as ChannelState)
        }

        fun deserialize(bin: ByteArray): HasCommitments {
            return cbor.decodeFromByteArray<ChannelState>(bin) as HasCommitments
        }

        fun deserialize(bin: ByteVector): HasCommitments = deserialize(bin.toByteArray())
    }
}

@Serializable
data class WaitForInit(override val staticParams: StaticParams, override val currentTip: Pair<Int, @Serializable(with = BlockHeaderKSerializer::class) BlockHeader>) : ChannelState() {
    override fun process(event: ChannelEvent): Pair<ChannelState, List<ChannelAction>> {
        return when {
            event is InitFundee -> {
                val nextState = WaitForOpenChannel(staticParams, currentTip, event.temporaryChannelId, event.localParams, event.remoteInit)
                Pair(nextState, listOf())
            }
            event is InitFunder -> {
                val fundingPubKey = keyManager.fundingPublicKey(event.localParams.fundingKeyPath).publicKey
                val channelKeyPath = keyManager.channelKeyPath(event.localParams, event.channelVersion)
                val paymentBasepoint = if (event.channelVersion.isSet(USE_STATIC_REMOTEKEY_BIT)) {
                    event.localParams.localPaymentBasepoint!!
                } else {
                    keyManager.paymentPoint(channelKeyPath).publicKey
                }
                val open = OpenChannel(
                    staticParams.nodeParams.chainHash,
                    temporaryChannelId = event.temporaryChannelId,
                    fundingSatoshis = event.fundingAmount,
                    pushMsat = event.pushAmount,
                    dustLimitSatoshis = event.localParams.dustLimit,
                    maxHtlcValueInFlightMsat = event.localParams.maxHtlcValueInFlightMsat,
                    channelReserveSatoshis = event.localParams.channelReserve,
                    htlcMinimumMsat = event.localParams.htlcMinimum,
                    feeratePerKw = event.initialFeeratePerKw,
                    toSelfDelay = event.localParams.toSelfDelay,
                    maxAcceptedHtlcs = event.localParams.maxAcceptedHtlcs,
                    fundingPubkey = fundingPubKey,
                    revocationBasepoint = keyManager.revocationPoint(channelKeyPath).publicKey,
                    paymentBasepoint = paymentBasepoint,
                    delayedPaymentBasepoint = keyManager.delayedPaymentPoint(channelKeyPath).publicKey,
                    htlcBasepoint = keyManager.htlcPoint(channelKeyPath).publicKey,
                    firstPerCommitmentPoint = keyManager.commitmentPoint(channelKeyPath, 0),
                    channelFlags = event.channelFlags,
                    // In order to allow TLV extensions and keep backwards-compatibility, we include an empty upfront_shutdown_script.
                    // See https://github.com/lightningnetwork/lightning-rfc/pull/714.
                    tlvStream = TlvStream(
                        if (event.channelVersion.isSet(ChannelVersion.ZERO_RESERVE_BIT)) {
                            listOf(ChannelTlv.UpfrontShutdownScript(ByteVector.empty), ChannelTlv.ChannelVersionTlv(event.channelVersion))
                        } else {
                            listOf(ChannelTlv.UpfrontShutdownScript(ByteVector.empty))
                        }
                    )
                )
                val nextState = WaitForAcceptChannel(staticParams, currentTip, event, open)
                Pair(nextState, listOf(SendMessage(open)))
            }
            event is Restore && event.state is HasCommitments -> {
                logger.info { "restoring channel channelId=${event.state.channelId}" }
                val watchSpent = WatchSpent(
                    event.state.channelId,
                    event.state.commitments.commitInput.outPoint.txid,
                    event.state.commitments.commitInput.outPoint.index.toInt(),
                    event.state.commitments.commitInput.txOut.publicKeyScript,
                    BITCOIN_FUNDING_SPENT
                )
                val watchConfirmed = WatchConfirmed(
                    event.state.channelId,
                    event.state.commitments.commitInput.outPoint.txid,
                    event.state.commitments.commitInput.txOut.publicKeyScript,
                    staticParams.nodeParams.minDepthBlocks.toLong(),
                    BITCOIN_FUNDING_DEPTHOK
                )
                val actions = listOf(SendWatch(watchSpent), SendWatch(watchConfirmed))
                // TODO: ask watcher for the funding tx when restoring WaitForFundingConfirmed
                Pair(Offline(event.state), event.state.updateActions(actions))
            }
            event is NewBlock -> Pair(this.copy(currentTip = Pair(event.height, event.Header)), listOf())
            else -> {
                logger.warning { "unhandled event $event ins state ${this::class}" }
                Pair(this, listOf())
            }
        }
    }
}

@Serializable
data class Offline(val state: ChannelState) : ChannelState() {
    override val staticParams: StaticParams
        get() = state.staticParams
    override val currentTip: Pair<Int, BlockHeader>
        get() = state.currentTip

    override fun process(event: ChannelEvent): Pair<ChannelState, List<ChannelAction>> {
        logger.warning { "offline processing $event" }
        return when {
            event is Connected -> {
                when {
                    state is WaitForRemotePublishFutureComitment -> {
                        // they already proved that we have an outdated commitment
                        // there isn't much to do except asking them again to publish their current commitment by sending an error
                        val exc = PleasePublishYourCommitment(state.channelId)
                        val error = Error(state.channelId, exc.message)
                        val nextState = state.updateCommitments(state.commitments.updateFeatures(event.localInit, event.remoteInit)) as ChannelState
                        Pair(
                            nextState,
                            nextState.updateActions(listOf(SendMessage(error)))
                        )
                    }
                    state is HasCommitments && state.isZeroReserve() -> {
                        logger.info { "syncing $state, waiting fo their channelReestablish message" }
                        val nextState = state.updateCommitments(state.commitments.updateFeatures(event.localInit, event.remoteInit)) as ChannelState
                        Pair(Syncing(nextState, true), listOf())
                    }
                    state is HasCommitments -> {
                        val yourLastPerCommitmentSecret = state.commitments.remotePerCommitmentSecrets.lastIndex?.let { state.commitments.remotePerCommitmentSecrets.getHash(it) } ?: ByteVector32.Zeroes
                        val channelKeyPath = keyManager.channelKeyPath(state.commitments.localParams, state.commitments.channelVersion)
                        val myCurrentPerCommitmentPoint = keyManager.commitmentPoint(channelKeyPath, state.commitments.localCommit.index)

                        val channelReestablish = ChannelReestablish(
                            channelId = state.channelId,
                            nextLocalCommitmentNumber = state.commitments.localCommit.index + 1,
                            nextRemoteRevocationNumber = state.commitments.remoteCommit.index,
                            yourLastCommitmentSecret = PrivateKey(yourLastPerCommitmentSecret),
                            myCurrentPerCommitmentPoint = myCurrentPerCommitmentPoint,
                            state.commitments.remoteChannelData
                        )
                        logger.info { "syncing $state" }
                        val nextState = state.updateCommitments(state.commitments.updateFeatures(event.localInit, event.remoteInit)) as ChannelState
                        Pair(
                            Syncing(nextState, false),
                            nextState.updateActions(listOf(SendMessage(channelReestablish)))
                        )
                    }
                    else -> {
                        logger.warning { "unhandled event $event in state ${this::class}" }
                        Pair(this, listOf())
                    }
                }
            }
            event is NewBlock -> {
                // TODO: is this the right thing to do ?
                val (newState, actions) = state.process(event)
                Pair(Offline(newState), listOf())
            }
            else -> {
                logger.warning { "unhandled event $event in state ${this::class}" }
                Pair(this, listOf())
            }
        }
    }
}

/**
 * waitForTheirReestablishMessage == true means that we want to wait until we've received their channel_reestablish message before
 * we send ours (for example, to extract encrypted backup data from extra fields)
 * waitForTheirReestablishMessage == false means that we've already sent our channel_reestablish message
 */
@Serializable
data class Syncing(val state: ChannelState, val waitForTheirReestablishMessage: Boolean) : ChannelState() {
    override val staticParams: StaticParams
        get() = state.staticParams
    override val currentTip: Pair<Int, BlockHeader>
        get() = state.currentTip

    override fun process(event: ChannelEvent): Pair<ChannelState, List<ChannelAction>> {
        logger.warning { "syncing processing $event" }
        return when {
            event is MessageReceived && event.message is ChannelReestablish ->
                when {
                    waitForTheirReestablishMessage -> {
                        if (state !is HasCommitments) {
                            logger.error { "waiting for their channel_reestablish message in a state  that is not valid" }
                            return Pair(state, listOf())
                        }
                        val nextState = if (!event.message.channelData.isEmpty()) {
                            logger.info { "channel_reestablish includes a peer backup" }
                            when (val decrypted = runTrying { Helpers.decrypt(state.staticParams.nodeParams.nodePrivateKey, event.message.channelData) }) {
                                is Try.Success -> {
                                    if (decrypted.get().commitments.isMoreRecent(state.commitments)) {
                                        logger.warning { "they have a more recent commitment, using it instead" }
                                        decrypted.get()
                                    } else {
                                        logger.info { "ignoring their older backup" }
                                        state
                                    }
                                }
                                is Try.Failure -> {
                                    logger.error(decrypted.error) { "ignoring unreadable channel data for channelId=${state.channelId}" }
                                    state
                                }
                            }
                        } else state

                        val yourLastPerCommitmentSecret = nextState.commitments.remotePerCommitmentSecrets.lastIndex?.let { nextState.commitments.remotePerCommitmentSecrets.getHash(it) } ?: ByteVector32.Zeroes
                        val channelKeyPath = keyManager.channelKeyPath(state.commitments.localParams, nextState.commitments.channelVersion)
                        val myCurrentPerCommitmentPoint = keyManager.commitmentPoint(channelKeyPath, nextState.commitments.localCommit.index)

                        val channelReestablish = ChannelReestablish(
                            channelId = nextState.channelId,
                            nextLocalCommitmentNumber = nextState.commitments.localCommit.index + 1,
                            nextRemoteRevocationNumber = nextState.commitments.remoteCommit.index,
                            yourLastCommitmentSecret = PrivateKey(yourLastPerCommitmentSecret),
                            myCurrentPerCommitmentPoint = myCurrentPerCommitmentPoint,
                            nextState.commitments.remoteChannelData
                        )
                        val actions = listOf<ChannelAction>(
                            SendMessage(channelReestablish)
                        )
                        // now apply their reestablish message to the restored state
                        val (nextState1, actions1) = Syncing(nextState as ChannelState, waitForTheirReestablishMessage = false).process(event)
                        Pair(nextState1, updateActions(actions + actions1))
                    }
                    state is WaitForFundingConfirmed -> {
                        val minDepth = if (state.commitments.localParams.isFunder) {
                            staticParams.nodeParams.minDepthBlocks
                        } else {
                            // when we're fundee we scale the min_depth confirmations depending on the funding amount
                            Helpers.minDepthForFunding(staticParams.nodeParams, state.commitments.commitInput.txOut.amount)
                        }
                        // we put back the watch (operation is idempotent) because the event may have been fired while we were in OFFLINE
                        val watchConfirmed = WatchConfirmed(
                            state.channelId,
                            state.commitments.commitInput.outPoint.txid,
                            state.commitments.commitInput.txOut.publicKeyScript,
                            staticParams.nodeParams.minDepthBlocks.toLong(),
                            BITCOIN_FUNDING_DEPTHOK
                        )
                        val actions = listOf(SendWatch(watchConfirmed))
                        Pair(state, actions)
                    }
                    state is WaitForFundingLocked -> {
                        logger.verbose { "re-sending fundingLocked" }
                        val channelKeyPath = keyManager.channelKeyPath(state.commitments.localParams, state.commitments.channelVersion)
                        val nextPerCommitmentPoint = keyManager.commitmentPoint(channelKeyPath, 1)
                        val fundingLocked = FundingLocked(state.commitments.channelId, nextPerCommitmentPoint)
                        val actions = listOf(SendMessage(fundingLocked))
                        Pair(state, actions)
                    }
                    state is Normal -> {
                        val channelKeyPath = keyManager.channelKeyPath(state.commitments.localParams, state.commitments.channelVersion)
                        when {
                            !Helpers.checkLocalCommit(state.commitments, event.message.nextRemoteRevocationNumber) -> {
                                // if next_remote_revocation_number is greater than our local commitment index, it means that either we are using an outdated commitment, or they are lying
                                // but first we need to make sure that the last per_commitment_secret that they claim to have received from us is correct for that next_remote_revocation_number minus 1
                                if (keyManager.commitmentSecret(channelKeyPath, event.message.nextRemoteRevocationNumber - 1) == event.message.yourLastCommitmentSecret) {
                                    logger.warning { "counterparty proved that we have an outdated (revoked) local commitment!!! ourCommitmentNumber=${state.commitments.localCommit.index} theirCommitmentNumber=${event.message.nextRemoteRevocationNumber}" }
                                    // their data checks out, we indeed seem to be using an old revoked commitment, and must absolutely *NOT* publish it, because that would be a cheating attempt and they
                                    // would punish us by taking all the funds in the channel
                                    val exc = PleasePublishYourCommitment(state.channelId)
                                    val error = Error(state.channelId, exc.message?.encodeToByteArray()?.toByteVector() ?: ByteVector.empty)
                                    val nextState = WaitForRemotePublishFutureComitment(staticParams, state.currentTip, state.commitments, event.message)
                                    val actions = listOf(
                                        StoreState(nextState),
                                        SendMessage(error)
                                    )
                                    Pair(nextState, nextState.updateActions(actions))
                                } else {
                                    // they lied! the last per_commitment_secret they claimed to have received from us is invalid
                                    logger.warning { "they lied! the last per_commitment_secret they claimed to have received from us is invalid" }
                                    //throw InvalidRevokedCommitProof(state.channelId, state.commitments.localCommit.index, nextRemoteRevocationNumber, yourLastPerCommitmentSecret)
                                    Pair(this, listOf())
                                }
                            }
                            !Helpers.checkRemoteCommit(state.commitments, event.message.nextLocalCommitmentNumber) -> {
                                // if next_local_commit_number is more than one more our remote commitment index, it means that either we are using an outdated commitment, or they are lying
                                logger.warning { "counterparty says that they have a more recent commitment than the one we know of!!! ourCommitmentNumber=${state.commitments.remoteNextCommitInfo.left?.nextRemoteCommit?.index ?: state.commitments.remoteCommit.index} theirCommitmentNumber=${event.message.nextLocalCommitmentNumber}" }
                                // there is no way to make sure that they are saying the truth, the best thing to do is ask them to publish their commitment right now
                                // maybe they will publish their commitment, in that case we need to remember their commitment point in order to be able to claim our outputs
                                // not that if they don't comply, we could publish our own commitment (it is not stale, otherwise we would be in the case above)
                                val exc = PleasePublishYourCommitment(state.channelId)
                                val error = Error(state.channelId, exc.message?.encodeToByteArray()?.toByteVector() ?: ByteVector.empty)
                                val nextState = WaitForRemotePublishFutureComitment(staticParams, state.currentTip, state.commitments, event.message)
                                val actions = listOf(
                                    StoreState(nextState),
                                    SendMessage(error)
                                )
                                Pair(nextState, nextState.updateActions(actions))
                            }
                            else -> {
                                // normal case, our data is up-to-date
                                val actions = ArrayList<ChannelAction>()
                                if (event.message.nextLocalCommitmentNumber == 1L && state.commitments.localCommit.index == 0L) {
                                    // If next_local_commitment_number is 1 in both the channel_reestablish it sent and received, then the node MUST retransmit funding_locked, otherwise it MUST NOT
                                    logger.verbose { "re-sending fundingLocked" }
                                    val nextPerCommitmentPoint = keyManager.commitmentPoint(channelKeyPath, 1)
                                    val fundingLocked = FundingLocked(state.commitments.channelId, nextPerCommitmentPoint)
                                    actions.add(SendMessage(fundingLocked))
                                }
                                val (commitments1, sendQueue1) = handleSync(event.message, state, keyManager, logger)
                                actions.addAll(sendQueue1)

                                // BOLT 2: A node if it has sent a previous shutdown MUST retransmit shutdown.
                                state.localShutdown?.let {
                                    logger.verbose { "re-sending localShutdown" }
                                    actions.add(SendMessage(it))
                                }

                                if (!state.buried) {
                                    // even if we were just disconnected/reconnected, we need to put back the watch because the event may have been
                                    // fired while we were in OFFLINE (if not, the operation is idempotent anyway)
                                    val watchConfirmed = WatchConfirmed(
                                        state.channelId,
                                        state.commitments.commitInput.outPoint.txid,
                                        state.commitments.commitInput.txOut.publicKeyScript,
                                        ANNOUNCEMENTS_MINCONF.toLong(),
                                        BITCOIN_FUNDING_DEEPLYBURIED
                                    )
                                    actions.add(SendWatch(watchConfirmed))
                                }

                                // TODO: update fees if needed
                                logger.info { "switching to $state" }
                                Pair(state.copy(commitments = commitments1), actions)
                            }
                        }
                    }
                    else -> {
                        logger.warning { "unhandled event $event in state ${this::class}" }
                        Pair(this, listOf())
                    }
                }
            event is NewBlock -> {
                // TODO: is this the right thing to do ?
                val (newState, actions) = state.process(event)
                Pair(Syncing(newState, waitForTheirReestablishMessage), listOf())
            }
            else -> {
                logger.warning { "unhandled event $event in state ${this::class}" }
                Pair(this, listOf())
            }
        }
    }
}

@Serializable
data class WaitForRemotePublishFutureComitment(
    override val staticParams: StaticParams,
    override val currentTip: Pair<Int, @Serializable(with = BlockHeaderKSerializer::class) BlockHeader>,
    override val commitments: Commitments,
    val channelReestablish: ChannelReestablish
) : ChannelState(), HasCommitments {
    override fun updateCommitments(input: Commitments): HasCommitments = this.copy(commitments = input)

    override fun process(event: ChannelEvent): Pair<ChannelState, List<ChannelAction>> {
        TODO("Not yet implemented")
    }
}

@Serializable
data class WaitForOpenChannel(
    override val staticParams: StaticParams,
    override val currentTip: Pair<Int, @Serializable(with = BlockHeaderKSerializer::class) BlockHeader>,
    @Serializable(with = ByteVector32KSerializer::class) val temporaryChannelId: ByteVector32,
    val localParams: LocalParams,
    val remoteInit: Init
) : ChannelState() {
    override fun process(event: ChannelEvent): Pair<ChannelState, List<ChannelAction>> {
        return when (event) {
            is MessageReceived ->
                when (event.message) {
                    is OpenChannel -> {
                        val fundingPubkey = keyManager.fundingPublicKey(localParams.fundingKeyPath).publicKey
                        var channelVersion = event.message.channelVersion ?: ChannelVersion.STANDARD
                        if (Features.canUseFeature(
                                localParams.features,
                                Features.invoke(remoteInit.features),
                                Feature.StaticRemoteKey
                            )
                        ) {
                            channelVersion = channelVersion or ChannelVersion.STATIC_REMOTEKEY
                        }
                        val channelKeyPath = keyManager.channelKeyPath(localParams, channelVersion)
                        // TODO: maybe also check uniqueness of temporary channel id
                        val minimumDepth = Helpers.minDepthForFunding(staticParams.nodeParams, event.message.fundingSatoshis)
                        val paymentBasepoint = if (channelVersion.isSet(USE_STATIC_REMOTEKEY_BIT)) {
                            localParams.localPaymentBasepoint!!
                        } else {
                            keyManager.paymentPoint(channelKeyPath).publicKey
                        }
                        val accept = AcceptChannel(
                            temporaryChannelId = event.message.temporaryChannelId,
                            dustLimitSatoshis = localParams.dustLimit,
                            maxHtlcValueInFlightMsat = localParams.maxHtlcValueInFlightMsat,
                            channelReserveSatoshis = localParams.channelReserve,
                            minimumDepth = minimumDepth.toLong(),
                            htlcMinimumMsat = localParams.htlcMinimum,
                            toSelfDelay = localParams.toSelfDelay,
                            maxAcceptedHtlcs = localParams.maxAcceptedHtlcs,
                            fundingPubkey = fundingPubkey,
                            revocationBasepoint = keyManager.revocationPoint(channelKeyPath).publicKey,
                            paymentBasepoint = paymentBasepoint,
                            delayedPaymentBasepoint = keyManager.delayedPaymentPoint(channelKeyPath).publicKey,
                            htlcBasepoint = keyManager.htlcPoint(channelKeyPath).publicKey,
                            firstPerCommitmentPoint = keyManager.commitmentPoint(channelKeyPath, 0),
                            // In order to allow TLV extensions and keep backwards-compatibility, we include an empty upfront_shutdown_script.
                            // See https://github.com/lightningnetwork/lightning-rfc/pull/714.
                            tlvStream = TlvStream(listOf(ChannelTlv.UpfrontShutdownScript(ByteVector.empty)))
                        )
                        val remoteParams = RemoteParams(
                            nodeId = staticParams.remoteNodeId,
                            dustLimit = event.message.dustLimitSatoshis,
                            maxHtlcValueInFlightMsat = event.message.maxHtlcValueInFlightMsat.toLong(),
                            channelReserve = event.message.channelReserveSatoshis, // remote requires local to keep this much satoshis as direct payment
                            htlcMinimum = event.message.htlcMinimumMsat,
                            toSelfDelay = event.message.toSelfDelay,
                            maxAcceptedHtlcs = event.message.maxAcceptedHtlcs,
                            fundingPubKey = event.message.fundingPubkey,
                            revocationBasepoint = event.message.revocationBasepoint,
                            paymentBasepoint = event.message.paymentBasepoint,
                            delayedPaymentBasepoint = event.message.delayedPaymentBasepoint,
                            htlcBasepoint = event.message.htlcBasepoint,
                            features = Features.invoke(remoteInit.features)
                        )

                        val nextState = WaitForFundingCreated(
                            staticParams,
                            currentTip,
                            event.message.temporaryChannelId,
                            localParams,
                            remoteParams,
                            event.message.fundingSatoshis,
                            event.message.pushMsat,
                            event.message.feeratePerKw,
                            event.message.firstPerCommitmentPoint,
                            event.message.channelFlags,
                            channelVersion,
                            accept
                        )

                        Pair(nextState, listOf(SendMessage(accept)))
                    }
                    is Error -> handleRemoteError(event.message)
                    else -> {
                        logger.warning { "unhandled event $event in state ${this::class}" }
                        Pair(this, listOf())
                    }
                }
            is NewBlock -> Pair(this.copy(currentTip = Pair(event.height, event.Header)), listOf())
            else -> {
                logger.warning { "unhandled event $event in state ${this::class}" }
                Pair(this, listOf())
            }
        }
    }
}

@Serializable
data class WaitForFundingCreated(
    override val staticParams: StaticParams,
    override val currentTip: Pair<Int, @Serializable(with = BlockHeaderKSerializer::class) BlockHeader>,
    @Serializable(with = ByteVector32KSerializer::class) val temporaryChannelId: ByteVector32,
    val localParams: LocalParams,
    val remoteParams: RemoteParams,
    @Serializable(with = SatoshiKSerializer::class) val fundingAmount: Satoshi,
    val pushAmount: MilliSatoshi,
    val initialFeeratePerKw: Long,
    @Serializable(with = PublicKeyKSerializer::class) val remoteFirstPerCommitmentPoint: PublicKey,
    val channelFlags: Byte,
    val channelVersion: ChannelVersion,
    val lastSent: AcceptChannel
) : ChannelState() {
    override fun process(event: ChannelEvent): Pair<ChannelState, List<ChannelAction>> {
        return when (event) {
            is MessageReceived ->
                when (event.message) {
                    is FundingCreated -> {
                        // they fund the channel with their funding tx, so the money is theirs (but we are paid pushMsat)
                        val firstCommitTx = Helpers.Funding.makeFirstCommitTxs(
                            keyManager,
                            channelVersion,
                            temporaryChannelId,
                            localParams,
                            remoteParams,
                            fundingAmount,
                            pushAmount,
                            initialFeeratePerKw,
                            event.message.fundingTxid,
                            event.message.fundingOutputIndex,
                            remoteFirstPerCommitmentPoint
                        )
                        // check remote signature validity
                        val fundingPubKey = keyManager.fundingPublicKey(localParams.fundingKeyPath)
                        val localSigOfLocalTx = keyManager.sign(firstCommitTx.localCommitTx, fundingPubKey)
                        val signedLocalCommitTx = Transactions.addSigs(
                            firstCommitTx.localCommitTx,
                            fundingPubKey.publicKey,
                            remoteParams.fundingPubKey,
                            localSigOfLocalTx,
                            event.message.signature
                        )
                        when (val result = Transactions.checkSpendable(signedLocalCommitTx)) {
                            is Try.Failure -> {
                                // TODO: implement error handling
                                logger.error(result.error) { "their first commit sig is not valid for ${firstCommitTx.localCommitTx.tx}" }
                                Pair(this, listOf())
                            }
                            is Try.Success -> {
                                val localSigOfRemoteTx = keyManager.sign(firstCommitTx.remoteCommitTx, fundingPubKey)
                                val channelId = Eclair.toLongId(event.message.fundingTxid, event.message.fundingOutputIndex)
                                // watch the funding tx transaction
                                val commitInput = firstCommitTx.localCommitTx.input
                                val fundingSigned = FundingSigned(
                                    channelId = channelId,
                                    signature = localSigOfRemoteTx
                                )
                                val commitments = Commitments(
                                    channelVersion,
                                    localParams,
                                    remoteParams,
                                    channelFlags,
                                    LocalCommit(0, firstCommitTx.localSpec, PublishableTxs(signedLocalCommitTx, listOf())),
                                    RemoteCommit(
                                        0,
                                        firstCommitTx.remoteSpec,
                                        firstCommitTx.remoteCommitTx.tx.txid,
                                        remoteFirstPerCommitmentPoint
                                    ),
                                    LocalChanges(listOf(), listOf(), listOf()),
                                    RemoteChanges(listOf(), listOf(), listOf()),
                                    localNextHtlcId = 0L,
                                    remoteNextHtlcId = 0L,
                                    originChannels = mapOf(),
                                    remoteNextCommitInfo = Either.Right(Eclair.randomKey().publicKey()), // we will receive their next per-commitment point in the next message, so we temporarily put a random byte array,
                                    commitInput,
                                    ShaChain.init,
                                    channelId = channelId
                                )
                                //context.system.eventStream.publish(ChannelIdAssigned(self, remoteNodeId, temporaryChannelId, channelId))
                                //context.system.eventStream.publish(ChannelSignatureReceived(self, commitments))
                                // NB: we don't send a ChannelSignatureSent for the first commit
                                logger.info { "waiting for them to publish the funding tx for channelId=$channelId fundingTxid=${commitInput.outPoint.txid}" }
                                // phoenix channels have a zero mindepth for funding tx
                                val fundingMinDepth = if (commitments.isZeroReserve) 0 else Helpers.minDepthForFunding(staticParams.nodeParams, fundingAmount)
                                logger.info { "$channelId will wait for $fundingMinDepth confirmations" }
                                val watchSpent = WatchSpent(
                                    channelId,
                                    commitInput.outPoint.txid,
                                    commitInput.outPoint.index.toInt(),
                                    commitments.commitInput.txOut.publicKeyScript,
                                    BITCOIN_FUNDING_SPENT
                                ) // TODO: should we wait for an acknowledgment from the watcher?
                                val watchConfirmed = WatchConfirmed(
                                    channelId,
                                    commitInput.outPoint.txid,
                                    commitments.commitInput.txOut.publicKeyScript,
                                    fundingMinDepth.toLong(),
                                    BITCOIN_FUNDING_DEPTHOK
                                )
                                val nextState = WaitForFundingConfirmed(staticParams, currentTip, commitments, null, currentTimestampMillis() / 1000, null, Either.Right(fundingSigned))
                                val actions = listOf(SendWatch(watchSpent), SendWatch(watchConfirmed), SendMessage(fundingSigned), ChannelIdSwitch(temporaryChannelId, channelId), StoreState(nextState))
                                Pair(nextState, nextState.updateActions(actions))
                            }
                        }
                    }
                    is Error -> handleRemoteError(event.message)
                    else -> {
                        logger.warning { "unhandled message ${event.message} in state ${this::class}" }
                        Pair(this, listOf())
                    }
                }
            is NewBlock -> Pair(this.copy(currentTip = Pair(event.height, event.Header)), listOf())
            else -> {
                logger.warning { "unhandled event $event in state ${this::class}" }
                Pair(this, listOf())
            }
        }
    }

}

@Serializable
data class WaitForAcceptChannel(override val staticParams: StaticParams, override val currentTip: Pair<Int, @Serializable(with = BlockHeaderKSerializer::class) BlockHeader>, val initFunder: InitFunder, val lastSent: OpenChannel) :
    ChannelState() {
    override fun process(event: ChannelEvent): Pair<ChannelState, List<ChannelAction>> {
        return when {
            event is MessageReceived && event.message is AcceptChannel -> {
                val result = fr.acinq.eclair.utils.runTrying {
                    Helpers.validateParamsFunder(staticParams.nodeParams, lastSent, event.message)
                }
                when (result) {
                    is Try.Failure -> Pair(this, listOf(HandleError(result.error)))
                    is Try.Success -> {
                        // TODO: check equality of temporaryChannelId? or should be done upstream
                        val remoteParams = RemoteParams(
                            nodeId = staticParams.remoteNodeId,
                            dustLimit = event.message.dustLimitSatoshis,
                            maxHtlcValueInFlightMsat = event.message.maxHtlcValueInFlightMsat,
                            channelReserve = event.message.channelReserveSatoshis, // remote requires local to keep this much satoshis as direct payment
                            htlcMinimum = event.message.htlcMinimumMsat,
                            toSelfDelay = event.message.toSelfDelay,
                            maxAcceptedHtlcs = event.message.maxAcceptedHtlcs,
                            fundingPubKey = event.message.fundingPubkey,
                            revocationBasepoint = event.message.revocationBasepoint,
                            paymentBasepoint = event.message.paymentBasepoint,
                            delayedPaymentBasepoint = event.message.delayedPaymentBasepoint,
                            htlcBasepoint = event.message.htlcBasepoint,
                            features = Features(initFunder.remoteInit.features)
                        )
                        logger.verbose { "remote params: $remoteParams" }
                        val localFundingPubkey = keyManager.fundingPublicKey(initFunder.localParams.fundingKeyPath)
                        val fundingPubkeyScript = ByteVector(Script.write(Script.pay2wsh(Scripts.multiSig2of2(localFundingPubkey.publicKey, remoteParams.fundingPubKey))))
                        val makeFundingTx = MakeFundingTx(fundingPubkeyScript, initFunder.fundingAmount, initFunder.fundingTxFeeratePerKw)
                        val nextState = WaitForFundingInternal(
                            staticParams,
                            currentTip,
                            initFunder.temporaryChannelId,
                            initFunder.localParams,
                            remoteParams,
                            initFunder.fundingAmount,
                            initFunder.pushAmount,
                            initFunder.initialFeeratePerKw,
                            event.message.firstPerCommitmentPoint,
                            initFunder.channelVersion,
                            lastSent
                        )
                        Pair(nextState, listOf(makeFundingTx))
                    }
                }
            }
            event is NewBlock -> Pair(this.copy(currentTip = Pair(event.height, event.Header)), listOf())
            else -> Pair(this, listOf())
        }
    }
}

@Serializable
data class WaitForFundingInternal(
    override val staticParams: StaticParams,
    override val currentTip: Pair<Int, @Serializable(with = BlockHeaderKSerializer::class) BlockHeader>,
    @Serializable(with = ByteVector32KSerializer::class) val temporaryChannelId: ByteVector32,
    val localParams: LocalParams,
    val remoteParams: RemoteParams,
    @Serializable(with = SatoshiKSerializer::class) val fundingAmount: Satoshi,
    val pushAmount: MilliSatoshi,
    val initialFeeratePerKw: Long,
    @Serializable(with = PublicKeyKSerializer::class) val remoteFirstPerCommitmentPoint: PublicKey,
    val channelVersion: ChannelVersion,
    val lastSent: OpenChannel
) : ChannelState() {
    override fun process(event: ChannelEvent): Pair<ChannelState, List<ChannelAction>> {
        return when (event) {
            is MakeFundingTxResponse -> {
                // let's create the first commitment tx that spends the yet uncommitted funding tx
                val firstCommitTx = Helpers.Funding.makeFirstCommitTxs(
                    keyManager,
                    channelVersion,
                    temporaryChannelId,
                    localParams,
                    remoteParams,
                    fundingAmount,
                    pushAmount,
                    initialFeeratePerKw,
                    event.fundingTx.hash,
                    event.fundingTxOutputIndex,
                    remoteFirstPerCommitmentPoint
                )
                require(event.fundingTx.txOut[event.fundingTxOutputIndex].publicKeyScript == firstCommitTx.localCommitTx.input.txOut.publicKeyScript) { "pubkey script mismatch!" }
                val localSigOfRemoteTx = keyManager.sign(firstCommitTx.remoteCommitTx, keyManager.fundingPublicKey(localParams.fundingKeyPath))
                // signature of their initial commitment tx that pays remote pushMsat
                val fundingCreated = FundingCreated(
                    temporaryChannelId = temporaryChannelId,
                    fundingTxid = event.fundingTx.hash,
                    fundingOutputIndex = event.fundingTxOutputIndex,
                    signature = localSigOfRemoteTx
                )
                val channelId = Eclair.toLongId(event.fundingTx.hash, event.fundingTxOutputIndex)
                val channelIdAssigned = ChannelIdAssigned(staticParams.remoteNodeId, temporaryChannelId, channelId) // we notify the peer asap so it knows how to route messages
                //context.system.eventStream.publish(ChannelIdAssigned(self, remoteNodeId, temporaryChannelId, channelId))
                // NB: we don't send a ChannelSignatureSent for the first commit
                val nextState = WaitForFundingSigned(
                    staticParams,
                    currentTip,
                    channelId,
                    localParams,
                    remoteParams,
                    event.fundingTx,
                    event.fee,
                    firstCommitTx.localSpec,
                    firstCommitTx.localCommitTx,
                    RemoteCommit(0, firstCommitTx.remoteSpec, firstCommitTx.remoteCommitTx.tx.txid, remoteFirstPerCommitmentPoint),
                    lastSent.channelFlags,
                    channelVersion,
                    fundingCreated
                )
                Pair(nextState, listOf(channelIdAssigned, SendMessage(fundingCreated)))
            }
            is NewBlock -> Pair(this.copy(currentTip = Pair(event.height, event.Header)), listOf())
            else -> {
                logger.warning { "unhandled event $event in state ${this::class}" }
                Pair(this, listOf())
            }
        }
    }
}

@Serializable
data class WaitForFundingSigned(
    override val staticParams: StaticParams,
    override val currentTip: Pair<Int, @Serializable(with = BlockHeaderKSerializer::class) BlockHeader>,
    @Serializable(with = ByteVector32KSerializer::class) val channelId: ByteVector32,
    val localParams: LocalParams,
    val remoteParams: RemoteParams,
    @Serializable(with = TransactionKSerializer::class) val fundingTx: Transaction,
    @Serializable(with = SatoshiKSerializer::class) val fundingTxFee: Satoshi,
    val localSpec: CommitmentSpec,
    val localCommitTx: Transactions.TransactionWithInputInfo.CommitTx,
    val remoteCommit: RemoteCommit,
    val channelFlags: Byte,
    val channelVersion: ChannelVersion,
    val lastSent: FundingCreated
) : ChannelState() {
    override fun process(event: ChannelEvent): Pair<ChannelState, List<ChannelAction>> {
        return when {
            event is MessageReceived && event.message is FundingSigned -> {
                // we make sure that their sig checks out and that our first commit tx is spendable
                val fundingPubKey = keyManager.fundingPublicKey(localParams.fundingKeyPath)
                val localSigOfLocalTx = keyManager.sign(localCommitTx, fundingPubKey)
                val signedLocalCommitTx = Transactions.addSigs(localCommitTx, fundingPubKey.publicKey, remoteParams.fundingPubKey, localSigOfLocalTx, event.message.signature)
                val result = Transactions.checkSpendable(signedLocalCommitTx)
                when (result) {
                    is Try.Failure -> {
                        Pair(this, listOf(HandleError(result.error)))
                    }
                    is Try.Success -> {
                        val commitInput = localCommitTx.input
                        val commitments = Commitments(
                            channelVersion, localParams, remoteParams, channelFlags,
                            LocalCommit(0, localSpec, PublishableTxs(signedLocalCommitTx, listOf())), remoteCommit,
                            LocalChanges(listOf(), listOf(), listOf()), RemoteChanges(listOf(), listOf(), listOf()),
                            localNextHtlcId = 0L, remoteNextHtlcId = 0L,
                            originChannels = mapOf(),
                            remoteNextCommitInfo = Either.Right(Eclair.randomKey().publicKey()), // we will receive their next per-commitment point in the next message, so we temporarily put a random byte array
                            commitInput, ShaChain.init, channelId, event.message.channelData
                        )
                        val now = currentTimestampSeconds()
                        // TODO context.system.eventStream.publish(ChannelSignatureReceived(self, commitments))
                        logger.info { "publishing funding tx for channelId=$channelId fundingTxid=${commitInput.outPoint.txid}" }
                        val watchSpent = WatchSpent(
                            this.channelId,
                            commitments.commitInput.outPoint.txid,
                            commitments.commitInput.outPoint.index.toInt(),
                            commitments.commitInput.txOut.publicKeyScript,
                            BITCOIN_FUNDING_SPENT
                        ) // TODO: should we wait for an acknowledgment from the watcher?
                        // phoenix channels have a zero mindepth for funding tx
                        val minDepthBlocks = if (commitments.channelVersion.isSet(ChannelVersion.ZERO_RESERVE_BIT)) 0 else staticParams.nodeParams.minDepthBlocks
                        val watchConfirmed = WatchConfirmed(
                            this.channelId,
                            commitments.commitInput.outPoint.txid,
                            commitments.commitInput.txOut.publicKeyScript,
                            minDepthBlocks.toLong(),
                            BITCOIN_FUNDING_DEPTHOK
                        )
                        logger.info { "committing txid=${fundingTx.txid}" }

                        // we will publish the funding tx only after the channel state has been written to disk because we want to
                        // make sure we first persist the commitment that returns back the funds to us in case of problem
                        val publishTx = PublishTx(fundingTx)

                        val nextState = WaitForFundingConfirmed(staticParams, currentTip, commitments, fundingTx, now, null, Either.Left(lastSent))

                        Pair(nextState, listOf(SendWatch(watchSpent), SendWatch(watchConfirmed), StoreState(nextState), publishTx))
                    }
                }
            }
            event is NewBlock -> Pair(this.copy(currentTip = Pair(event.height, event.Header)), listOf())
            else -> {
                logger.warning { "unhandled event $event in state ${this::class}" }
                Pair(this, listOf())
            }
        }
    }
}

@Serializable
data class WaitForFundingConfirmed(
    override val staticParams: StaticParams,
    override val currentTip: Pair<Int, @Serializable(with = BlockHeaderKSerializer::class) BlockHeader>,
    override val commitments: Commitments,
    @Serializable(with = TransactionKSerializer::class) val fundingTx: Transaction?,
    val waitingSince: Long, // how long have we been waiting for the funding tx to confirm
    val deferred: FundingLocked?,
    val lastSent: Either<FundingCreated, FundingSigned>
) : ChannelState(), HasCommitments {
    override fun updateCommitments(input: Commitments): HasCommitments = this.copy(commitments = input)

    override fun process(event: ChannelEvent): Pair<ChannelState, List<ChannelAction>> {
        return when (event) {
            is MessageReceived ->
                when (event.message) {
                    is FundingLocked -> Pair(this.copy(deferred = event.message), listOf())
                    is Error -> handleRemoteError(event.message)
                    else -> Pair(this, listOf())
                }
            is WatchReceived -> when (val watch = event.watch) {
                    is WatchEventConfirmed -> {
                        val result = fr.acinq.eclair.utils.runTrying {
                            Transaction.correctlySpends(
                                commitments.localCommit.publishableTxs.commitTx.tx,
                                listOf(watch.tx),
                                ScriptFlags.STANDARD_SCRIPT_VERIFY_FLAGS
                            )
                        }
                        if (result is Try.Failure) {
                            logger.error { "funding tx verification failed: ${result.error}" }
                            if (staticParams.nodeParams.chainHash == Block.RegtestGenesisBlock.hash) {
                                logger.error { "ignoring this error on regtest" }
                            } else {
                                return Pair(this, listOf(HandleError(result.error)))
                            }
                        }
                        val watchLost = WatchLost(this.channelId, commitments.commitInput.outPoint.txid, staticParams.nodeParams.minDepthBlocks.toLong(), BITCOIN_FUNDING_LOST)
                        val channelKeyPath = keyManager.channelKeyPath(commitments.localParams, commitments.channelVersion)
                        val nextPerCommitmentPoint = keyManager.commitmentPoint(channelKeyPath, 1)
                        val fundingLocked = FundingLocked(commitments.channelId, nextPerCommitmentPoint)
                        // this is the temporary channel id that we will use in our channel_update message, the goal is to be able to use our channel
                        // as soon as it reaches NORMAL state, and before it is announced on the network
                        // (this id might be updated when the funding tx gets deeply buried, if there was a reorg in the meantime)
                        val blockHeight = watch.blockHeight
                        val txIndex = watch.txIndex
                        val shortChannelId = ShortChannelId(blockHeight, txIndex, commitments.commitInput.outPoint.index.toInt())
                        val nextState = WaitForFundingLocked(staticParams, currentTip, commitments, shortChannelId, fundingLocked)
                        val actions = listOf(SendWatch(watchLost), SendMessage(fundingLocked), StoreState(nextState))
                        if (deferred != null) {
                            logger.info { "FundingLocked has already been received" }
                            val resultPair = nextState.process(MessageReceived(deferred))
                            Pair(resultPair.first, actions + resultPair.second)
                        } else {
                            Pair(nextState, nextState.updateActions(actions))
                        }
                    }
                    is WatchEventSpent -> when (watch.tx.txid) {
                        commitments.remoteCommit.txid -> handleRemoteSpentCurrent(watch.tx)
                        else -> TODO("handle information leak")
                    }
                    else -> stay
                }
            is NewBlock -> Pair(this.copy(currentTip = Pair(event.height, event.Header)), listOf())
            is Disconnected -> Pair(Offline(this), listOf())
            else -> {
                logger.warning { "unhandled event $event in state ${this::class}" }
                Pair(this, listOf())
            }
        }
    }
}

@Serializable
data class WaitForFundingLocked(
    override val staticParams: StaticParams,
    override val currentTip: Pair<Int, @Serializable(with = BlockHeaderKSerializer::class) BlockHeader>,
    override val commitments: Commitments,
    val shortChannelId: ShortChannelId,
    val lastSent: FundingLocked
) : ChannelState(), HasCommitments {
    override fun updateCommitments(input: Commitments): HasCommitments = this.copy(commitments = input)
    override fun process(event: ChannelEvent): Pair<ChannelState, List<ChannelAction>> {
        return when (event) {
            is MessageReceived ->
                when (event.message) {
                    is FundingLocked -> {
                        // used to get the final shortChannelId, used in announcements (if minDepth >= ANNOUNCEMENTS_MINCONF this event will fire instantly)
                        val watchConfirmed = WatchConfirmed(
                            this.channelId,
                            commitments.commitInput.outPoint.txid,
                            commitments.commitInput.txOut.publicKeyScript,
                            ANNOUNCEMENTS_MINCONF.toLong(),
                            BITCOIN_FUNDING_DEEPLYBURIED
                        )
                        // TODO: context.system.eventStream.publish(ShortChannelIdAssigned(self, commitments.channelId, shortChannelId, None))
                        // we create a channel_update early so that we can use it to send payments through this channel, but it won't be propagated to other nodes since the channel is not yet announced
                        val initialChannelUpdate = Announcements.makeChannelUpdate(
                            staticParams.nodeParams.chainHash,
                            staticParams.nodeParams.nodePrivateKey,
                            staticParams.remoteNodeId,
                            shortChannelId,
                            staticParams.nodeParams.expiryDeltaBlocks,
                            commitments.remoteParams.htlcMinimum,
                            staticParams.nodeParams.feeBase,
                            staticParams.nodeParams.feeProportionalMillionth.toLong(),
                            commitments.localCommit.spec.totalFunds,
                            enable = Helpers.aboveReserve(commitments)
                        )
                        // we need to periodically re-send channel updates, otherwise channel will be considered stale and get pruned by network
                        // TODO: context.system.scheduler.schedule(initialDelay = REFRESH_CHANNEL_UPDATE_INTERVAL, interval = REFRESH_CHANNEL_UPDATE_INTERVAL, receiver = self, message = BroadcastChannelUpdate(PeriodicRefresh))
                        val nextState = Normal(
                            staticParams,
                            currentTip,
                            commitments.copy(remoteNextCommitInfo = Either.Right(event.message.nextPerCommitmentPoint)),
                            shortChannelId,
                            buried = false,
                            null,
                            initialChannelUpdate,
                            null,
                            null
                        )
                        Pair(nextState, listOf(SendWatch(watchConfirmed), StoreState(nextState)))
                    }
                    is Error -> handleRemoteError(event.message)
                    else -> {
                        logger.warning { "unhandled event $event in state ${this::class}" }
                        Pair(this, listOf())
                    }
                }
            is NewBlock -> Pair(this.copy(currentTip = Pair(event.height, event.Header)), listOf())
            is Disconnected -> Pair(Offline(this), listOf())
            else -> {
                logger.warning { "unhandled event $event in state ${this::class}" }
                Pair(this, listOf())
            }
        }
    }
}


@Serializable
data class Normal(
    override val staticParams: StaticParams,
    override val currentTip: Pair<Int, @Serializable(with = BlockHeaderKSerializer::class) BlockHeader>,
    override val commitments: Commitments,
    val shortChannelId: ShortChannelId,
    val buried: Boolean,
    val channelAnnouncement: ChannelAnnouncement?,
    val channelUpdate: ChannelUpdate,
    val localShutdown: Shutdown?,
    val remoteShutdown: Shutdown?
) : ChannelState(), HasCommitments {
    override fun updateCommitments(input: Commitments): HasCommitments = this.copy(commitments = input)
    override fun process(event: ChannelEvent): Pair<ChannelState, List<ChannelAction>> {
        return when (event) {
            is ExecuteCommand -> {
                when (event.command) {
                    is CMD_ADD_HTLC -> {
                        // TODO: handle shutdown in progress
                        when (val result = commitments.sendAdd(event.command, Origin.Local(event.command.id), currentBlockHeight.toLong())) {
                            is Try.Failure -> {
                                Pair(this, listOf(HandleError(result.error)))
                            }
                            is Try.Success -> {
                                val newState = this.copy(commitments = result.result.first)
                                var actions = listOf<ChannelAction>(SendMessage(result.result.second))
                                if (event.command.commit) {
                                    actions += ProcessCommand(CMD_SIGN)
                                }
                                Pair(newState, actions)
                            }
                        }
                    }
                    is CMD_FULFILL_HTLC -> {
                        when (val result = commitments.sendFulfill(event.command)) {
                            is Try.Failure -> {
                                Pair(this, listOf(HandleError(result.error)))
                            }
                            is Try.Success -> {
                                val newState = this.copy(commitments = result.result.first)
                                var actions = listOf<ChannelAction>(SendMessage(result.result.second))
                                if (event.command.commit) {
                                    actions += ProcessCommand(CMD_SIGN)
                                }
                                Pair(newState, actions)
                            }
                        }
                    }
                    is CMD_FAIL_HTLC -> {
                        when (val result = commitments.sendFail(event.command, staticParams.nodeParams.nodePrivateKey)) {
                            is Try.Failure -> {
                                Pair(this, listOf(HandleError(result.error)))
                            }
                            is Try.Success -> {
                                val newState = this.copy(commitments = result.result.first)
                                var actions = listOf<ChannelAction>(SendMessage(result.result.second))
                                if (event.command.commit) {
                                    actions += ProcessCommand(CMD_SIGN)
                                }
                                Pair(newState, actions)
                            }
                        }
                    }
                    is CMD_SIGN -> {
                        when {
                            !commitments.localHasChanges() -> {
                                logger.warning { "no changes to sign" }
                                Pair(this, listOf())
                            }
                            commitments.remoteNextCommitInfo is Either.Left -> {
                                val commitments1 = commitments.copy(remoteNextCommitInfo = Either.Left(commitments.remoteNextCommitInfo.left!!.copy(reSignAsap = true)))
                                Pair(this.copy(commitments = commitments1), listOf())
                            }
                            else -> {
                                when (val result = commitments.sendCommit(keyManager, logger)) {
                                    is Try.Failure -> {
                                        Pair(this, listOf(HandleError(result.error)))
                                    }
                                    is Try.Success -> {
                                        val commitments1 = result.result.first
                                        val nextRemoteCommit = commitments1.remoteNextCommitInfo.left!!.nextRemoteCommit
                                        val nextCommitNumber = nextRemoteCommit.index
                                        // we persist htlc data in order to be able to claim htlc outputs in case a revoked tx is published by our
                                        // counterparty, so only htlcs above remote's dust_limit matter
                                        val trimmedHtlcs = Transactions.trimOfferedHtlcs(commitments.remoteParams.dustLimit, nextRemoteCommit.spec) + Transactions.trimReceivedHtlcs(commitments.remoteParams.dustLimit, nextRemoteCommit.spec)
                                        val htlcInfos = trimmedHtlcs.map { it.add }.map {
                                            logger.info { "adding paymentHash=${it.paymentHash} cltvExpiry=${it.cltvExpiry} to htlcs db for commitNumber=$nextCommitNumber" }
                                            HtlcInfo(channelId, nextCommitNumber, it.paymentHash, it.cltvExpiry)
                                        }
                                        val nextState = this.copy(commitments = result.result.first)
                                        val actions = listOf(StoreHtlcInfos(htlcInfos), StoreState(nextState), SendMessage(result.result.second))
                                        Pair(nextState, nextState.updateActions(actions))
                                    }
                                }
                            }
                        }
                    }
                    else -> {
                        logger.warning { "unhandled event $event in state ${this::class}" }
                        Pair(this, listOf())
                    }
                }
            }
            is MessageReceived -> {
                when (event.message) {
                    is UpdateAddHtlc -> {
                        val htlc = event.message
                        when (val result = commitments.receiveAdd(htlc)) {
                            is Try.Failure -> Pair(this, listOf(HandleError(result.error)))
                            is Try.Success -> {
                                val newState = this.copy(commitments = result.result)
                                var actions = listOf<ChannelAction>()
                                Pair(newState, actions)
                            }
                        }
                    }
                    is UpdateFulfillHtlc -> {
                        // README: we consider that a payment is fulfilled as soon as we have the preimage (we don't wait for a commit signature)
                        when (val result = commitments.receiveFulfill(event.message)) {
                            is Try.Failure -> Pair(this, listOf(HandleError(result.error)))
                            is Try.Success -> Pair(this.copy(commitments = result.result.first), listOf(ProcessFulfill(event.message)))
                        }
                    }
                    is UpdateFailHtlc -> {
                        // README: we don't relay payments, so we don't need to send failures upstream
                        when (val result = commitments.receiveFail(event.message)) {
                            is Try.Failure -> Pair(this, listOf(HandleError(result.error)))
                            is Try.Success -> Pair(this.copy(commitments = result.result.first), listOf())
                        }
                    }
                    is CommitSig -> {
                        // README: we don't relay payments, so we don't need to send failures upstream
                        when (val result = commitments.receiveCommit(event.message, keyManager, logger)) {
                            is Try.Failure -> Pair(this, listOf(HandleError(result.error))) // TODO: handle invalid sig!!
                            is Try.Success -> {
                                if (result.result.first.availableBalanceForSend() != commitments.availableBalanceForSend()) {
                                    // TODO: publish "balance updated" event
                                }
                                val nextState = this.copy(commitments = result.result.first)
                                var actions = listOf<ChannelAction>(
                                    SendMessage(result.result.second),
                                    StoreState(nextState)
                                )
                                if (result.result.first.localHasChanges()) {
                                    actions += listOf<ChannelAction>(ProcessCommand(CMD_SIGN))
                                }
                                Pair(nextState, nextState.updateActions(actions))
                            }
                        }
                    }
                    is RevokeAndAck -> {
                        when (val result = commitments.receiveRevocation(event.message)) {
                            is Try.Failure -> Pair(this, listOf(HandleError(result.error))) // TODO: handle invalid sig!!
                            is Try.Success -> {
                                // TODO: handle shutdown
                                val nextState = this.copy(commitments = result.result.first)
                                var actions = listOf<ChannelAction>(StoreState(nextState)) + result.result.second
                                if (result.result.first.localHasChanges() && commitments.remoteNextCommitInfo.left?.reSignAsap == true) {
                                    actions += listOf<ChannelAction>(ProcessCommand(CMD_SIGN))
                                }
                                Pair(nextState, nextState.updateActions(actions))
                            }
                        }
                    }
                    is Error -> handleRemoteError(event.message)
                    else -> {
                        logger.warning { "unhandled event $event in state ${this::class}" }
                        Pair(this, listOf())
                    }
                }
            }
            is NewBlock -> {
                logger.info { "new tip ${event.height} ${event.Header}" }
                val newState = this.copy(currentTip = Pair(event.height, event.Header))
                Pair(newState, listOf())
            }
            is Disconnected -> Pair(Offline(this), listOf())
            is WatchReceived -> when (val watch = event.watch) {
                is WatchEventSpent -> when {
                    watch.tx.txid == commitments.remoteCommit.txid -> handleRemoteSpentCurrent(watch.tx)
                    commitments.remoteNextCommitInfo.left?.nextRemoteCommit?.txid == watch.tx.txid -> handleRemoteSpentNext(watch.tx)
                    else -> handleRemoteSpentOther(watch.tx)
                }
                else -> stay
            }
            else -> {
                logger.warning { "unhandled event $event in state ${this::class}" }
                stay
            }
        }
    }
}

@Serializable
data class Closing(
    override val staticParams: StaticParams,
    override val currentTip: Pair<Int, @Serializable(with = BlockHeaderKSerializer::class) BlockHeader>,
    override val commitments: Commitments,
    @Serializable(with = TransactionKSerializer::class) val fundingTx: Transaction?, // this will be non-empty if we are funder and we got in closing while waiting for our own tx to be published
    val waitingSince: Long, // how long since we initiated the closing
    val mutualCloseProposed: List<@Serializable(with = TransactionKSerializer::class) Transaction> = emptyList(), // all exchanged closing sigs are flattened, we use this only to keep track of what publishable tx they have
    val mutualClosePublished: List<@Serializable(with = TransactionKSerializer::class) Transaction> = emptyList(),
    val localCommitPublished: LocalCommitPublished? = null,
    val remoteCommitPublished: RemoteCommitPublished? = null,
    val nextRemoteCommitPublished: RemoteCommitPublished? = null,
    val futureRemoteCommitPublished: RemoteCommitPublished? = null,
    val revokedCommitPublished: List<RevokedCommitPublished> = emptyList()
) : ChannelState(), HasCommitments {

    private val spendingTxes : List<Transaction> by lazy {
        mutualClosePublished + revokedCommitPublished.map { it.commitTx } +
                listOfNotNull(localCommitPublished?.commitTx,
                    remoteCommitPublished?.commitTx,
                    nextRemoteCommitPublished?.commitTx,
                    futureRemoteCommitPublished?.commitTx)
    }

    override fun process(event: ChannelEvent): Pair<ChannelState, List<ChannelAction>> {
        return when (event) {
            is ExecuteCommand -> when (event.command) {
                is CMD_FULFILL_HTLC -> {
                    when (val result = commitments.sendFulfill(event.command)) {
                        is Try.Success -> {
                            logger.info { "got valid payment preimage, recalculating transactions to redeem the corresponding htlc on-chain" }
                            val commitments1 = result.result.first
                            val localCommitPublished1 = localCommitPublished?.let {
                                Helpers.Closing.claimCurrentLocalCommitTxOutputs(
                                    keyManager, commitments1, it.commitTx,
                                    staticParams.nodeParams.onChainFeeConf.feeEstimator,
                                    staticParams.nodeParams.onChainFeeConf.feeTargets
                                )
                            }
                            val remoteCommitPublished1 = remoteCommitPublished?.let {
                                Helpers.Closing.claimRemoteCommitTxOutputs(
                                    keyManager, commitments1, commitments1.remoteCommit, it.commitTx,
                                    staticParams.nodeParams.onChainFeeConf.feeEstimator,
                                    staticParams.nodeParams.onChainFeeConf.feeTargets
                                )
                            }
                            val nextRemoteCommitPublished1 = nextRemoteCommitPublished?.let {
                                val remoteCommit = commitments1.remoteNextCommitInfo.left?.nextRemoteCommit ?: error("next remote commit must be defined")
                                Helpers.Closing.claimRemoteCommitTxOutputs(
                                    keyManager, commitments1, remoteCommit, remoteCommitPublished?.commitTx ?: error("remote commit must be defined"),
                                    staticParams.nodeParams.onChainFeeConf.feeEstimator,
                                    staticParams.nodeParams.onChainFeeConf.feeTargets
                                )
                            }

                            val republishList = buildList {
                                localCommitPublished1?.let { addAll(doPublish(it, channelId)) }
                                remoteCommitPublished1?.let { addAll(doPublish(it, channelId)) }
                                nextRemoteCommitPublished1?.let { addAll(doPublish(it, channelId)) }
                            }

                            val nextState = copy(
                                commitments = commitments1,
                                localCommitPublished = localCommitPublished1,
                                remoteCommitPublished = remoteCommitPublished1,
                                nextRemoteCommitPublished = nextRemoteCommitPublished1
                            )

                            newState {
                                state = nextState
                                actions = buildList {
                                    add(StoreState(nextState))
                                    addAll(republishList)
                                }
                            }
                        }
                        is Try.Failure -> returnState(HandleError(result.error))
                    }
                }
                is CMD_CLOSE -> TODO("handleCommandError")
                else -> stay
            }
            is MessageReceived -> when (val message = event.message) {
                is ChannelReestablish -> {
                    // they haven't detected that we were closing and are trying to reestablish a connection
                    // we give them one of the published txes as a hint
                    // note spendingTx != Nil (that's a requirement of DATA_CLOSING)
                    val exc = FundingTxSpent(channelId, spendingTxes.first())
                    val error = Error(channelId, exc.message)
                    returnState(SendMessage(error))
                }
                is Error -> handleRemoteError(message)
                else -> stay
            }
            is WatchReceived -> when (val watch = event.watch) {
                is WatchEventSpent -> when (val bitcoinEvent = watch.event) {
                    BITCOIN_FUNDING_SPENT -> {
                        when {
                            // we already know about this tx, probably because we have published it ourselves after successful negotiation
                            mutualClosePublished.map { it.txid }.contains(watch.tx.txid) -> stay
                            // at any time they can publish a closing tx with any sig we sent them
                            mutualCloseProposed.map { it.txid }.contains(watch.tx.txid) ->
                                TODO("handleMutualClose(tx, Either.Right(d))")
                            // this is because WatchSpent watches never expire and we are notified multiple times
                            localCommitPublished?.commitTx?.txid == watch.tx.txid -> stay
                            // this is because WatchSpent watches never expire and we are notified multiple times
                            remoteCommitPublished?.commitTx?.txid == watch.tx.txid -> stay
                            // this is because WatchSpent watches never expire and we are notified multiple times
                            nextRemoteCommitPublished?.commitTx?.txid == watch.tx.txid -> stay
                            // this is because WatchSpent watches never expire and we are notified multiple times
                            futureRemoteCommitPublished?.commitTx?.txid == watch.tx.txid -> stay
                            // counterparty may attempt to spend its last commit tx at any time
                            watch.tx.txid == commitments.remoteCommit.txid -> handleRemoteSpentCurrent(watch.tx)
                            // counterparty may attempt to spend its last commit tx at any time
                            commitments.remoteNextCommitInfo.left?.nextRemoteCommit?.txid == watch.tx.txid -> handleRemoteSpentNext(watch.tx)
                            // counterparty may attempt to spend a revoked commit tx at any time
                            else -> handleRemoteSpentOther(watch.tx)
                        }
                    }
                    BITCOIN_OUTPUT_SPENT -> {
                        // when a remote or local commitment tx containing outgoing htlcs is published on the network,
                        // we watch it in order to extract payment preimage if funds are pulled by the counterparty
                        // we can then use these preimages to fulfill origin htlcs
                        logger.info { "processing BITCOIN_OUTPUT_SPENT with txid=${watch.tx.txid} tx=$watch.tx" }
                        val revokeCommitPublishActions = mutableListOf<ChannelAction>()

                        val revokedCommitPublished1 = revokedCommitPublished.map { rev ->
                            val (newRevokeCommitPublished, tx) = Helpers.Closing.claimRevokedHtlcTxOutputs(
                                keyManager,
                                commitments,
                                rev,
                                watch.tx,
                                staticParams.nodeParams.onChainFeeConf.feeEstimator
                            )

                            tx?.let {
                                revokeCommitPublishActions += PublishTx(it)
                                revokeCommitPublishActions += SendWatch(
                                    WatchSpent(
                                        channelId,
                                        it,
                                        it.txIn.first().outPoint.index.toInt(),
                                        BITCOIN_OUTPUT_SPENT
                                    )
                                )
                            }

                            newRevokeCommitPublished
                        }

                        val nextState = copy(revokedCommitPublished = revokedCommitPublished1)
                        nextState to buildList {
                            add(StoreState(nextState))
                            // one of the outputs of the local/remote/revoked commit was spent
                            // we just put a watch to be notified when it is confirmed
                            add(
                                SendWatch(
                                    WatchConfirmed(
                                        channelId,
                                        watch.tx,
                                        staticParams.nodeParams.minDepthBlocks.toLong(),
                                        BITCOIN_TX_CONFIRMED(watch.tx)
                                    )
                                )
                            )
                            addAll(revokeCommitPublishActions)
                        }
                    }
                    is BITCOIN_TX_CONFIRMED -> {
                        logger.info { "txid=${bitcoinEvent.tx.txid} has reached mindepth, updating closing state" }
                        // first we check if this tx belongs to one of the current local/remote commits, update it and update the channel data
                        val d1 = copy(
                            localCommitPublished = localCommitPublished?.let {
                                Helpers.Closing.updateLocalCommitPublished(it, bitcoinEvent.tx)
                            },
                            remoteCommitPublished = remoteCommitPublished?.let {
                                Helpers.Closing.updateRemoteCommitPublished(it, bitcoinEvent.tx)
                            },
                            nextRemoteCommitPublished = nextRemoteCommitPublished?.let {
                                Helpers.Closing.updateRemoteCommitPublished(it, bitcoinEvent.tx)
                            },
                            futureRemoteCommitPublished = futureRemoteCommitPublished?.let {
                                Helpers.Closing.updateRemoteCommitPublished(it, bitcoinEvent.tx)
                            },
                            revokedCommitPublished = revokedCommitPublished.map {
                                Helpers.Closing.updateRevokedCommitPublished(it, bitcoinEvent.tx)
                            }
                        )

                        // if the local commitment tx just got confirmed, let's send an event telling when we will get the main output refund
                        if (d1.localCommitPublished?.commitTx?.txid == bitcoinEvent.tx.txid) {
                            // TODO
//                              context.system.eventStream.publish(
//                                LocalCommitConfirmed(
//                                    self,
//                                    remoteNodeId,
//                                    d.channelId,
//                                    blockHeight + d.commitments.remoteParams.toSelfDelay.toInt
//                                )
//                              )
                        }
                        // for our outgoing payments, let's send events if we know that they will settle on chain
                        Helpers.Closing.onchainOutgoingHtlcs(commitments.localCommit,
                            commitments.remoteCommit,
                            commitments.remoteNextCommitInfo.left?.nextRemoteCommit,
                            bitcoinEvent.tx)
                            .forEach { add ->
                                (commitments.originChannels[add.id] as? Origin.Local)?.let {
                                    // TODO context.system.eventStream.publish(PaymentSettlingOnChain(id, amount = add.amountMsat, add.paymentHash))
                                }
                            }

                        // and we also send events related to fee
                        Helpers.Closing.networkFeePaid(bitcoinEvent.tx, d1)?.let { (fee, desc) -> feePaid(fee, bitcoinEvent.tx, desc, channelId) }

                        // then let's see if any of the possible close scenarii can be considered done

                        // finally, if one of the unilateral closes is done, we move to CLOSED state, otherwise we stay (note that we don't store the state)
                        when (Helpers.Closing.isClosed(d1, bitcoinEvent.tx)) {
                            null -> newState {
                                state = d1
                                actions = listOf(StoreState(d1))
                            }
                            else -> {
                                val nextState = Closed(staticParams, currentTip)
                                newState {
                                    state = nextState
                                    actions = listOf(StoreState(nextState))
                                }
                            }
                        }
                    }
                    else -> stay
                }
                else -> stay
            }
            is Disconnected -> stay  // we don't really care at this point
            else -> stay

            /* TODO
                [ ] BITCOIN_FUNDING_PUBLISH_FAILED -> handleFundingPublishFailed()
                [ ] BITCOIN_FUNDING_TIMEOUT -> handleFundingTimeout()
                [ ] case Event(getTxResponse: GetTxWithMetaResponse, d: DATA_CLOSING) if getTxResponse.txid == d.commitments.commitInput.outPoint.txid => handleGetFundingTx(getTxResponse, d.waitingSince, d.fundingTx)
                 */
        }
    }

    override fun updateCommitments(input: Commitments): HasCommitments {
        TODO("Not yet implemented")
    }
}

/**
 * Channel is closed i.t its funding tx has been spent and the spending transactions have been confirmed, it can be forgotten
 */
@Serializable
data class Closed(override val staticParams: StaticParams, override val currentTip: Pair<Int, @Serializable(with = BlockHeaderKSerializer::class) BlockHeader>) : ChannelState() {
    override fun process(event: ChannelEvent): Pair<ChannelState, List<ChannelAction>> {
        TODO("Not yet implemented")
    }
}

@Serializable
data class ErrorInformationLeak(
    override val staticParams: StaticParams,
    override val currentTip: Pair<Int, @Serializable(with = BlockHeaderKSerializer::class) BlockHeader>,
    override val commitments: Commitments
) : ChannelState(), HasCommitments {
    override fun process(event: ChannelEvent): Pair<ChannelState, List<ChannelAction>> {
        TODO("implement this")
    }

    override fun updateCommitments(input: Commitments): HasCommitments {
        TODO("Not yet implemented")
    }
}


// Return ChannelState utils
private class ChannelStateBuilder {
    lateinit var state: ChannelState
    var actions = emptyList<ChannelAction>()
    fun build() = state to state.updateActions(actions)
}
private fun newState(init: ChannelStateBuilder.() -> Unit) = ChannelStateBuilder().apply(init).build()
private fun newState(newState: ChannelState) = ChannelStateBuilder().apply { state = newState }.build()

private val ChannelState.stay: Pair<ChannelState, List<ChannelAction>> get() = this to emptyList()
private fun ChannelState.returnState(vararg actions: ChannelAction): Pair<ChannelState, List<ChannelAction>> = this to this.updateActions(actions.toList())

object Channel {
    // see https://github.com/lightningnetwork/lightning-rfc/blob/master/07-routing-gossip.md#requirements
    val ANNOUNCEMENTS_MINCONF = 6

    // https://github.com/lightningnetwork/lightning-rfc/blob/master/02-peer-protocol.md#requirements
    val MAX_FUNDING = 10.btc
    val MAX_ACCEPTED_HTLCS = 483

    // we don't want the counterparty to use a dust limit lower than that, because they wouldn't only hurt themselves we may need them to publish their commit tx in certain cases (backup/restore)
    val MIN_DUSTLIMIT = 546.sat

    // we won't exchange more than this many signatures when negotiating the closing fee
    val MAX_NEGOTIATION_ITERATIONS = 20

    // this is defined in BOLT 11
    val MIN_CLTV_EXPIRY_DELTA = CltvExpiryDelta(9)
    val MAX_CLTV_EXPIRY_DELTA = CltvExpiryDelta(7 * 144) // one week

    // since BOLT 1.1, there is a max value for the refund delay of the main commitment tx
    val MAX_TO_SELF_DELAY = CltvExpiryDelta(2016)

    // as a fundee, we will wait that much time for the funding tx to confirm (funder will rely on the funding tx being double-spent)
    val FUNDING_TIMEOUT_FUNDEE = 5 * 24 * 3600 // 5 days, in seconds

    fun handleSync(channelReestablish: ChannelReestablish, d: HasCommitments, keyManager: KeyManager, log: Logger): Pair<Commitments, List<ChannelAction>> {
        val sendQueue = ArrayList<ChannelAction>()
        // first we clean up unacknowledged updates
        log.verbose { "discarding proposed OUT: ${d.commitments.localChanges.proposed}" }
        log.verbose { "discarding proposed IN: ${d.commitments.remoteChanges.proposed}" }
        val commitments1 = d.commitments.copy(
            localChanges = d.commitments.localChanges.copy(proposed = emptyList()),
            remoteChanges = d.commitments.remoteChanges.copy(proposed = emptyList()),
            localNextHtlcId = d.commitments.localNextHtlcId - d.commitments.localChanges.proposed.filterIsInstance<UpdateAddHtlc>().size,
            remoteNextHtlcId = d.commitments.remoteNextHtlcId - d.commitments.remoteChanges.proposed.filterIsInstance<UpdateAddHtlc>().size
        )
        log.verbose { "localNextHtlcId=${d.commitments.localNextHtlcId}->${commitments1.localNextHtlcId}" }
        log.verbose { "remoteNextHtlcId=${d.commitments.remoteNextHtlcId}->${commitments1.remoteNextHtlcId}" }

        fun resendRevocation(): Unit {
            // let's see the state of remote sigs
            if (commitments1.localCommit.index == channelReestablish.nextRemoteRevocationNumber) {
                // nothing to do
            } else if (commitments1.localCommit.index == channelReestablish.nextRemoteRevocationNumber + 1) {
                // our last revocation got lost, let's resend it
                log.verbose { "re-sending last revocation" }
                val channelKeyPath = keyManager.channelKeyPath(d.commitments.localParams, d.commitments.channelVersion)
                val localPerCommitmentSecret = keyManager.commitmentSecret(channelKeyPath, d.commitments.localCommit.index - 1)
                val localNextPerCommitmentPoint = keyManager.commitmentPoint(channelKeyPath, d.commitments.localCommit.index + 1)
                val revocation = RevokeAndAck(
                    channelId = commitments1.channelId,
                    perCommitmentSecret = localPerCommitmentSecret,
                    nextPerCommitmentPoint = localNextPerCommitmentPoint
                )
                sendQueue.add(SendMessage(revocation))
            } else throw RevocationSyncError(d.channelId)
        }

        when {
            commitments1.remoteNextCommitInfo.isLeft && commitments1.remoteNextCommitInfo.left!!.nextRemoteCommit.index + 1 == channelReestablish.nextLocalCommitmentNumber -> {
                // we had sent a new sig and were waiting for their revocation
                // they had received the new sig but their revocation was lost during the disconnection
                // they will send us the revocation, nothing to do here
                log.verbose { "waiting for them to re-send their last revocation" }
                resendRevocation()
            }
            commitments1.remoteNextCommitInfo.isLeft && commitments1.remoteNextCommitInfo.left!!.nextRemoteCommit.index == channelReestablish.nextLocalCommitmentNumber -> {
                // we had sent a new sig and were waiting for their revocation
                // they didn't receive the new sig because of the disconnection
                // we just resend the same updates and the same sig

                val revWasSentLast = commitments1.localCommit.index > commitments1.remoteNextCommitInfo.left!!.sentAfterLocalCommitIndex
                if (!revWasSentLast) resendRevocation()

                log.verbose { "re-sending previously local signed changes: ${commitments1.localChanges.signed}" }
                commitments1.localChanges.signed.forEach { sendQueue.add(SendMessage(it)) }
                log.verbose { "re-sending the exact same previous sig" }
                sendQueue.add(SendMessage(commitments1.remoteNextCommitInfo.left!!.sent))
                if (revWasSentLast) resendRevocation()
            }
        }

        if (commitments1.remoteNextCommitInfo.isLeft) {
            // we expect them to (re-)send the revocation immediately
            // TODO: set a timer and wait for their revocation
        }

        if (commitments1.localHasChanges()) {
            sendQueue.add(ProcessCommand(CMD_SIGN))
        }

        return Pair(commitments1, sendQueue)
    }
}<|MERGE_RESOLUTION|>--- conflicted
+++ resolved
@@ -481,11 +481,7 @@
     }
 
     @Transient
-<<<<<<< HEAD
-    val logger = LoggerFactory.default.newLogger(Logger.Tag(ChannelState::class))
-=======
     val logger = EclairLoggerFactory.newLogger<Channel<*>>()
->>>>>>> ffe080dc
 }
 
 interface HasCommitments {
