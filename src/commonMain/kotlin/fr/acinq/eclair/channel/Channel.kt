--- conflicted
+++ resolved
@@ -1853,33 +1853,12 @@
                 val proposedHtlcs = commitments.localChanges.proposed.filterIsInstance<UpdateAddHtlc>()
                 if (proposedHtlcs.isNotEmpty()) {
                     logger.info { "updating channel_update announcement (reason=disabled)" }
-<<<<<<< HEAD
-
-                    val channelUpdate = channelUpdate.copy(
-                        channelFlags = Announcements.makeChannelFlags(
-                            isNode1 = Announcements.isNode1(staticParams.nodeParams.nodePrivateKey.publicKey(), staticParams.remoteNodeId),
-                            enable = false
-                        )
-                    )
-
-                    proposedHtlcs.forEach {
-                        commitments.payments[it.id]?.let { uuid ->
-                            failedHtlcs.add(
-                                ChannelAction.ProcessCmdRes.AddSettledFail(
-                                    paymentId = uuid,
-                                    htlc = it,
-                                    result = ChannelAction.HtlcResult.Fail.Disconnected(channelUpdate)
-                                )
-                            )
-                        } ?: logger.warning { "cannot find payment UUID for $it" }
-=======
                     val disabledFlags = Announcements.makeChannelFlags(Announcements.isNode1(staticParams.nodeParams.nodePrivateKey.publicKey(), staticParams.remoteNodeId), enable = false)
                     val channelUpdate = channelUpdate.copy(channelFlags = disabledFlags)
                     proposedHtlcs.forEach { htlc ->
                         commitments.payments[htlc.id]?.let { paymentId ->
                             failedHtlcs.add(ChannelAction.ProcessCmdRes.AddSettledFail(paymentId, htlc, ChannelAction.HtlcResult.Fail.Disconnected(channelUpdate)))
                         } ?: logger.warning { "cannot find payment for $htlc" }
->>>>>>> cb90c022
                     }
                 }
                 Pair(Offline(this), failedHtlcs)
