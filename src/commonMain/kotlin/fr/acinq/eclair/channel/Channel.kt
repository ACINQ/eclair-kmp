--- conflicted
+++ resolved
@@ -144,15 +144,11 @@
         else -> actions
     }
 
-<<<<<<< HEAD
     internal fun handleCommandError(cmd: Command, error: Throwable): Pair<ChannelState, List<ChannelAction>> {
         logger.warning(error) { "processing $cmd in state $this failed" }
         return Pair(this, listOf(HandleCommandFailed(cmd, error)))
     }
 
-    @Transient
-    val logger = EclairLoggerFactory.newLogger<ChannelState>()
-=======
     internal fun handleFundingPublishFailed(): Pair<ChannelState, List<ChannelAction>> {
         require(this is HasCommitments) { "$this must be type of HasCommitments" }
         logger.error { "failed to publish funding tx" }
@@ -161,10 +157,7 @@
         // NB: we don't use the handleLocalError handler because it would result in the commit tx being published, which we don't want:
         // implementation *guarantees* that in case of BITCOIN_FUNDING_PUBLISH_FAILED, the funding tx hasn't and will never be published, so we can close the channel right away
         // TODO context.system.eventStream.publish(ChannelErrorOccurred(self, Helpers.getChannelId(stateData), remoteNodeId, stateData, LocalError(exc), isFatal = true))
-        return newState {
-            state = Closed(staticParams, currentTip, currentOnchainFeerates)
-            actions = listOf(SendMessage(error))
-        }
+        return Pair(Aborted(staticParams, currentTip, currentOnchainFeerates), listOf(SendMessage(error)))
     }
 
     internal fun handleFundingTimeout(): Pair<ChannelState, List<ChannelAction>> {
@@ -173,10 +166,7 @@
         val exc = FundingTxTimedout(channelId)
         val error = Error(channelId, exc.message)
         // TODO context.system.eventStream.publish(ChannelErrorOccurred(self, Helpers.getChannelId(stateData), remoteNodeId, stateData, LocalError(exc), isFatal = true))
-        return newState {
-            state = Closed(staticParams, currentTip, currentOnchainFeerates)
-            actions = listOf(SendMessage(error))
-        }
+        return Pair(Aborted(staticParams, currentTip, currentOnchainFeerates), listOf(SendMessage(error)))
     }
 
     internal fun handleRemoteSpentCurrent(commitTx: Transaction): Pair<Closing, List<ChannelAction>> {
@@ -187,7 +177,7 @@
         val onChainFeeConf = staticParams.nodeParams.onChainFeeConf
         val remoteCommitPublished = Helpers.Closing.claimRemoteCommitTxOutputs(keyManager, commitments, commitments.remoteCommit, commitTx, currentOnchainFeerates)
 
-        val nextState = when(this) {
+        val nextState = when (this) {
             is Closing -> copy(remoteCommitPublished = remoteCommitPublished)
             // TODO
             //  is Negotiating -> {}
@@ -229,7 +219,7 @@
 
         val remoteCommitPublished = Helpers.Closing.claimRemoteCommitTxOutputs(keyManager, commitments, remoteCommit, commitTx, currentOnchainFeerates)
 
-        val nextState = when(this) {
+        val nextState = when (this) {
             is Closing -> copy(remoteCommitPublished = remoteCommitPublished)
             // TODO
             //  is Negotiating -> {}
@@ -267,8 +257,8 @@
             val exc = FundingTxSpent(channelId, tx)
             val error = Error(channelId, exc.message)
 
-            val nextState = when(this) {
-                is Closing -> if (this.revokedCommitPublished.contains(revokedCommitPublished))  this
+            val nextState = when (this) {
+                is Closing -> if (this.revokedCommitPublished.contains(revokedCommitPublished)) this
                 else copy(revokedCommitPublished = this.revokedCommitPublished + revokedCommitPublished)
                 // TODO
                 //  is Negotiating -> {}
@@ -293,7 +283,7 @@
         } ?: kotlin.run {
             // the published tx was neither their current commitment nor a revoked one
             logger.error { "couldn't identify txid=${tx.txid}, something very bad is going on!!!" }
-            newState(ErrorInformationLeak(staticParams, currentTip, currentOnchainFeerates, commitments))
+            Pair(ErrorInformationLeak(staticParams, currentTip, currentOnchainFeerates, commitments), listOf())
         }
     }
 
@@ -317,7 +307,7 @@
             claimMainDelayedOutputTx?.let { add(it) }
             addAll(claimHtlcDelayedTxs)
         }
-        val watchConfirmedList= watchConfirmedIfNeeded(watchConfirmedQueue, irrevocablySpent, channelId)
+        val watchConfirmedList = watchConfirmedIfNeeded(watchConfirmedQueue, irrevocablySpent, channelId)
 
         // we watch outputs of the commitment tx that both parties may spend
         val watchSpentQueue = buildList {
@@ -369,7 +359,7 @@
     private fun doPublish(revokedCommitPublished: RevokedCommitPublished, channelId: ByteVector32): List<ChannelAction> {
         val (commitTx, claimMainOutputTx, mainPenaltyTx, htlcPenaltyTxs, claimHtlcDelayedPenaltyTxs, irrevocablySpent) = revokedCommitPublished
 
-        val publishQueue = buildList{
+        val publishQueue = buildList {
             claimMainOutputTx?.let { add(it) }
             mainPenaltyTx?.let { add(it) }
             addAll(htlcPenaltyTxs)
@@ -435,7 +425,7 @@
      */
     private fun watchSpentIfNeeded(parentTx: Transaction, txes: List<Transaction>, irrevocablySpent: Map<OutPoint, ByteVector32>, channelId: ByteVector32): List<SendWatch> {
         val (skip, process) = txes.partition { it.inputsAlreadySpent(irrevocablySpent) }
-        skip.forEach {tx ->
+        skip.forEach { tx ->
             logger.info { "no need to watch txid=${tx.txid}, it has already been confirmed" }
         }
         return process.map {
@@ -457,19 +447,19 @@
         logger.error { "peer sent error: ascii='${e.toAscii()}' bin=${e.data.toHex()}" }
         // TODO context.system.eventStream.publish(ChannelErrorOccurred(self, Helpers.getChannelId(stateData), remoteNodeId, stateData, RemoteError(e), isFatal = true))
 
-        return when(this) {
-            is Closing -> stay // nothing to do, there is already a spending tx published
+        return when (this) {
+            is Closing -> Pair(this, listOf()) // nothing to do, there is already a spending tx published
 //          TODO // if we were in the process of closing and already received a closing sig from the counterparty, it's always better to use that
 //           is Negotiating -> handleMutualClose(bestUnpublishedClosingTx, Either.Left(negotiating))
             // NB: we publish the commitment even if we have nothing at stake (in a dataloss situation our peer will send us an error just for that)
             is HasCommitments -> spendLocalCurrent()
             // when there is no commitment yet, we just go to CLOSED state in case an error occurs
-            else -> newState(Closed(staticParams, currentTip, currentOnchainFeerates))
+            else -> Pair(Aborted(staticParams, currentTip, currentOnchainFeerates), listOf())
         }
     }
 
     private fun HasCommitments.spendLocalCurrent(): Pair<ChannelState, List<ChannelAction>> {
-        val outdatedCommitment = when(this) {
+        val outdatedCommitment = when (this) {
             is WaitForRemotePublishFutureComitment -> true
             is Closing -> this.futureRemoteCommitPublished != null
             else -> false
@@ -477,7 +467,7 @@
 
         return if (outdatedCommitment) {
             logger.warning { "we have an outdated commitment: will not publish our local tx" }
-            stay
+            Pair(this as ChannelState, listOf())
         } else {
             val commitTx = commitments.localCommit.publishableTxs.commitTx.tx
             val localCommitPublished = Helpers.Closing.claimCurrentLocalCommitTxOutputs(
@@ -486,7 +476,7 @@
                 commitTx,
                 currentOnchainFeerates
             )
-            val nextState = when(this) {
+            val nextState = when (this) {
                 is Closing -> copy(localCommitPublished = localCommitPublished)
 //                is Negotiating -> TODO("DATA_CLOSING(d.commitments, fundingTx = None, waitingSince = now, negotiating.closingTxProposed.flatten.map(_.unsignedTx), localCommitPublished = Some(localCommitPublished))")
                 is WaitForFundingConfirmed -> Closing(
@@ -515,8 +505,7 @@
     }
 
     @Transient
-    val logger = EclairLoggerFactory.newLogger<fr.acinq.eclair.channel.Channel>()
->>>>>>> cd2a8e72
+    val logger = EclairLoggerFactory.newLogger<ChannelState>()
 }
 
 interface HasCommitments {
@@ -537,11 +526,8 @@
                 subclass(WaitForFundingConfirmed::class)
                 subclass(WaitForFundingLocked::class)
                 subclass(WaitForRemotePublishFutureComitment::class)
-<<<<<<< HEAD
                 subclass(ShuttingDown::class)
                 subclass(Negotiating::class)
-=======
->>>>>>> cd2a8e72
                 subclass(Closing::class)
             }
         }
@@ -570,11 +556,7 @@
 
 @Serializable
 data class WaitForInit(override val staticParams: StaticParams, override val currentTip: Pair<Int, @Serializable(with = BlockHeaderKSerializer::class) BlockHeader>, override val currentOnchainFeerates: OnchainFeerates) : ChannelState() {
-<<<<<<< HEAD
     override fun processInternal(event: ChannelEvent): Pair<ChannelState, List<ChannelAction>> {
-=======
-    override fun process(event: ChannelEvent): Pair<ChannelState, List<ChannelAction>> {
->>>>>>> cd2a8e72
         return when {
             event is InitFundee -> {
                 val nextState = WaitForOpenChannel(staticParams, currentTip, currentOnchainFeerates, event.temporaryChannelId, event.localParams, event.remoteInit)
@@ -1060,16 +1042,9 @@
 
                         Pair(nextState, listOf(SendMessage(accept)))
                     }
-<<<<<<< HEAD
                     is Error -> {
                         logger.error { "peer send error: ascii=${event.message.toAscii()} bin=${event.message.data.toHex()}" }
                         return Pair(Aborted(staticParams, currentTip, currentOnchainFeerates), listOf())
-=======
-                    is Error -> handleRemoteError(event.message)
-                    else -> {
-                        logger.warning { "unhandled event $event in state ${this::class}" }
-                        Pair(this, listOf())
->>>>>>> cd2a8e72
                     }
                     else -> unhandled(event)
                 }
@@ -1195,16 +1170,9 @@
                             }
                         }
                     }
-<<<<<<< HEAD
                     is Error -> {
                         logger.error { "peer send error: ascii=${event.message.toAscii()} bin=${event.message.data.toHex()}" }
                         return Pair(Aborted(staticParams, currentTip, currentOnchainFeerates), listOf())
-=======
-                    is Error -> handleRemoteError(event.message)
-                    else -> {
-                        logger.warning { "unhandled message ${event.message} in state ${this::class}" }
-                        Pair(this, listOf())
->>>>>>> cd2a8e72
                     }
                     else -> unhandled(event)
                 }
@@ -1239,7 +1207,6 @@
                     logger.error(e) { "invalid ${event.message} in state $this" }
                     return Pair(Aborted(staticParams, currentTip, currentOnchainFeerates), listOf(SendMessage(Error(initFunder.temporaryChannelId, e.message))))
                 }
-<<<<<<< HEAD
                 // TODO: check equality of temporaryChannelId? or should be done upstream
                 val remoteParams = RemoteParams(
                     nodeId = staticParams.remoteNodeId,
@@ -1279,48 +1246,6 @@
             event is MessageReceived && event.message is Error -> {
                 logger.error { "peer send error: ascii=${event.message.toAscii()} bin=${event.message.data.toHex()}" }
                 Pair(Aborted(staticParams, currentTip, currentOnchainFeerates), listOf())
-=======
-                when (result) {
-                    is Try.Failure -> Pair(this, listOf(HandleError(result.error)))
-                    is Try.Success -> {
-                        // TODO: check equality of temporaryChannelId? or should be done upstream
-                        val remoteParams = RemoteParams(
-                            nodeId = staticParams.remoteNodeId,
-                            dustLimit = event.message.dustLimitSatoshis,
-                            maxHtlcValueInFlightMsat = event.message.maxHtlcValueInFlightMsat,
-                            channelReserve = event.message.channelReserveSatoshis, // remote requires local to keep this much satoshis as direct payment
-                            htlcMinimum = event.message.htlcMinimumMsat,
-                            toSelfDelay = event.message.toSelfDelay,
-                            maxAcceptedHtlcs = event.message.maxAcceptedHtlcs,
-                            fundingPubKey = event.message.fundingPubkey,
-                            revocationBasepoint = event.message.revocationBasepoint,
-                            paymentBasepoint = event.message.paymentBasepoint,
-                            delayedPaymentBasepoint = event.message.delayedPaymentBasepoint,
-                            htlcBasepoint = event.message.htlcBasepoint,
-                            features = Features(initFunder.remoteInit.features)
-                        )
-                        logger.verbose { "remote params: $remoteParams" }
-                        val localFundingPubkey = keyManager.fundingPublicKey(initFunder.localParams.fundingKeyPath)
-                        val fundingPubkeyScript = ByteVector(Script.write(Script.pay2wsh(Scripts.multiSig2of2(localFundingPubkey.publicKey, remoteParams.fundingPubKey))))
-                        val makeFundingTx = MakeFundingTx(fundingPubkeyScript, initFunder.fundingAmount, initFunder.fundingTxFeeratePerKw)
-                        val nextState = WaitForFundingInternal(
-                            staticParams,
-                            currentTip,
-                            currentOnchainFeerates,
-                            initFunder.temporaryChannelId,
-                            initFunder.localParams,
-                            remoteParams,
-                            initFunder.fundingAmount,
-                            initFunder.pushAmount,
-                            initFunder.initialFeeratePerKw,
-                            event.message.firstPerCommitmentPoint,
-                            initFunder.channelVersion,
-                            lastSent
-                        )
-                        Pair(nextState, listOf(makeFundingTx))
-                    }
-                }
->>>>>>> cd2a8e72
             }
             event is ExecuteCommand && event.command is CMD_CLOSE -> Pair(Aborted(staticParams, currentTip, currentOnchainFeerates), listOf())
             event is NewBlock -> Pair(this.copy(currentTip = Pair(event.height, event.Header)), listOf())
@@ -1523,7 +1448,6 @@
                     is Error -> handleRemoteError(event.message)
                     else -> Pair(this, listOf())
                 }
-<<<<<<< HEAD
             is WatchReceived ->
                 when (event.watch) {
                     is WatchEventConfirmed -> {
@@ -1561,55 +1485,14 @@
                             Pair(resultPair.first, actions + resultPair.second)
                         } else {
                             Pair(nextState, actions)
-=======
-            is WatchReceived -> when (val watch = event.watch) {
-                is WatchEventConfirmed -> {
-                    val result = fr.acinq.eclair.utils.runTrying {
-                        Transaction.correctlySpends(
-                            commitments.localCommit.publishableTxs.commitTx.tx,
-                            listOf(watch.tx),
-                            ScriptFlags.STANDARD_SCRIPT_VERIFY_FLAGS
-                        )
-                    }
-                    if (result is Try.Failure) {
-                        logger.error { "funding tx verification failed: ${result.error}" }
-                        if (staticParams.nodeParams.chainHash == Block.RegtestGenesisBlock.hash) {
-                            logger.error { "ignoring this error on regtest" }
-                        } else {
-                            return Pair(this, listOf(HandleError(result.error)))
->>>>>>> cd2a8e72
-                        }
-                    }
-                    val watchLost = WatchLost(this.channelId, commitments.commitInput.outPoint.txid, staticParams.nodeParams.minDepthBlocks.toLong(), BITCOIN_FUNDING_LOST)
-                    val channelKeyPath = keyManager.channelKeyPath(commitments.localParams, commitments.channelVersion)
-                    val nextPerCommitmentPoint = keyManager.commitmentPoint(channelKeyPath, 1)
-                    val fundingLocked = FundingLocked(commitments.channelId, nextPerCommitmentPoint)
-                    // this is the temporary channel id that we will use in our channel_update message, the goal is to be able to use our channel
-                    // as soon as it reaches NORMAL state, and before it is announced on the network
-                    // (this id might be updated when the funding tx gets deeply buried, if there was a reorg in the meantime)
-                    val blockHeight = watch.blockHeight
-                    val txIndex = watch.txIndex
-                    val shortChannelId = ShortChannelId(blockHeight, txIndex, commitments.commitInput.outPoint.index.toInt())
-                    val nextState = WaitForFundingLocked(staticParams, currentTip, currentOnchainFeerates, commitments, shortChannelId, fundingLocked)
-                    val actions = listOf(SendWatch(watchLost), SendMessage(fundingLocked), StoreState(nextState))
-                    if (deferred != null) {
-                        logger.info { "FundingLocked has already been received" }
-                        val resultPair = nextState.process(MessageReceived(deferred))
-                        Pair(resultPair.first, actions + resultPair.second)
-                    } else {
-                        Pair(nextState, nextState.updateActions(actions))
-                    }
-<<<<<<< HEAD
+                        }
+                    }
+                    is WatchEventSpent -> when (event.watch.tx.txid) {
+                        commitments.remoteCommit.txid -> handleRemoteSpentCurrent(event.watch.tx)
+                        else -> TODO("handle information leak")
+                    }
                     else -> unhandled(event)
-=======
->>>>>>> cd2a8e72
                 }
-                is WatchEventSpent -> when (watch.tx.txid) {
-                    commitments.remoteCommit.txid -> handleRemoteSpentCurrent(watch.tx)
-                    else -> TODO("handle information leak")
-                }
-                else -> stay
-            }
             is NewBlock -> Pair(this.copy(currentTip = Pair(event.height, event.Header)), listOf())
             is Disconnected -> Pair(Offline(this), listOf())
             else -> unhandled(event)
@@ -1676,15 +1559,8 @@
                         )
                         Pair(nextState, listOf(SendWatch(watchConfirmed), StoreState(nextState)))
                     }
-<<<<<<< HEAD
+                    is Error -> handleRemoteError(event.message)
                     else -> unhandled(event)
-=======
-                    is Error -> handleRemoteError(event.message)
-                    else -> {
-                        logger.warning { "unhandled event $event in state ${this::class}" }
-                        Pair(this, listOf())
-                    }
->>>>>>> cd2a8e72
                 }
             is NewBlock -> Pair(this.copy(currentTip = Pair(event.height, event.Header)), listOf())
             is Disconnected -> Pair(Offline(this), listOf())
@@ -1875,7 +1751,6 @@
                             }
                         }
                     }
-<<<<<<< HEAD
                     is Shutdown -> {
                         // they have pending unsigned htlcs         => they violated the spec, close the channel
                         // they don't have pending unsigned htlcs
@@ -1957,13 +1832,8 @@
                                 }
                             }
                         }
-=======
+                    }
                     is Error -> handleRemoteError(event.message)
-                    else -> {
-                        logger.warning { "unhandled event $event in state ${this::class}" }
-                        Pair(this, listOf())
->>>>>>> cd2a8e72
-                    }
                     else -> unhandled(event)
                 }
             }
@@ -1973,7 +1843,14 @@
                 Pair(newState, listOf())
             }
             is Disconnected -> Pair(Offline(this), listOf())
-<<<<<<< HEAD
+            is WatchReceived -> when (val watch = event.watch) {
+                is WatchEventSpent -> when {
+                    watch.tx.txid == commitments.remoteCommit.txid -> handleRemoteSpentCurrent(watch.tx)
+                    commitments.remoteNextCommitInfo.left?.nextRemoteCommit?.txid == watch.tx.txid -> handleRemoteSpentNext(watch.tx)
+                    else -> handleRemoteSpentOther(watch.tx)
+                }
+                else -> unhandled(event)
+            }
             else -> unhandled(event)
         }
     }
@@ -2398,58 +2275,111 @@
 
     override fun processInternal(event: ChannelEvent): Pair<ChannelState, List<ChannelAction>> {
         return when (event) {
-            is WatchReceived -> when {
-                event.watch is WatchEventSpent && event.watch.event is BITCOIN_FUNDING_SPENT -> when {
-                    mutualClosePublished.contains(event.watch.tx) -> {
-                        // we already know about this tx, probably because we have published it ourselves after successful negotiation
-                        Pair(this, listOf())
-                    }
-                    mutualCloseProposed.contains(event.watch.tx) -> {
-                        // at any time they can publish a closing tx with any sig we sent them
-                        val nextState = this.copy(mutualClosePublished = this.mutualClosePublished + listOf(event.watch.tx))
-                        val actions = listOf(StoreState(nextState), PublishTx(event.watch.tx))
-                        Pair(nextState, actions)
-                    }
-                    localCommitPublished?.commitTx == event.watch.tx || remoteCommitPublished?.commitTx == event.watch.tx || nextRemoteCommitPublished?.commitTx == event.watch.tx || futureRemoteCommitPublished?.commitTx == event.watch.tx -> {
-                        // this is because WatchSpent watches never expire and we are notified multiple times
-                        Pair(this, listOf())
-                    }
-                    else -> {
-                        TODO("handle this: remote node published their commit tx or a revoked commit tx")
-                    }
+            is WatchReceived -> {
+                val watch = event.watch
+                when {
+                    watch is WatchEventSpent && watch.event is BITCOIN_FUNDING_SPENT -> when {
+                        mutualClosePublished.contains(watch.tx) -> {
+                            // we already know about this tx, probably because we have published it ourselves after successful negotiation
+                            Pair(this, listOf())
+                        }
+                        mutualCloseProposed.contains(watch.tx) -> {
+                            // at any time they can publish a closing tx with any sig we sent them
+                            val nextState = this.copy(mutualClosePublished = this.mutualClosePublished + listOf(watch.tx))
+                            val actions = listOf(StoreState(nextState), PublishTx(watch.tx))
+                            Pair(nextState, actions)
+                        }
+                        localCommitPublished?.commitTx == watch.tx || remoteCommitPublished?.commitTx == watch.tx || nextRemoteCommitPublished?.commitTx == watch.tx || futureRemoteCommitPublished?.commitTx == watch.tx -> {
+                            // this is because WatchSpent watches never expire and we are notified multiple times
+                            Pair(this, listOf())
+                        }
+                        watch.tx.txid == commitments.remoteCommit.txid -> {
+                            // counterparty may attempt to spend its last commit tx at any time
+                            handleRemoteSpentCurrent(watch.tx)
+                        }
+                        watch.tx.txid == commitments.remoteNextCommitInfo.left?.nextRemoteCommit?.txid -> {
+                            // counterparty may attempt to spend its last commit tx at any time
+                            handleRemoteSpentNext(watch.tx)
+                        }
+                        else -> {
+                            // counterparty may attempt to spend a revoked commit tx at any time
+                            handleRemoteSpentOther(watch.tx)
+                        }
+                    }
+                    watch is WatchEventSpent && watch.event is BITCOIN_OUTPUT_SPENT -> {
+                        // when a remote or local commitment tx containing outgoing htlcs is published on the network,
+                        // we watch it in order to extract payment preimage if funds are pulled by the counterparty
+                        // we can then use these preimages to fulfill origin htlcs
+                        logger.info { "processing BITCOIN_OUTPUT_SPENT with txid=${watch.tx.txid} tx=$watch.tx" }
+                        val revokeCommitPublishActions = mutableListOf<ChannelAction>()
+
+                        val revokedCommitPublished1 = revokedCommitPublished.map { rev ->
+                            val (newRevokeCommitPublished, tx) = Helpers.Closing.claimRevokedHtlcTxOutputs(
+                                keyManager,
+                                commitments,
+                                rev,
+                                watch.tx,
+                                currentOnchainFeerates
+                            )
+
+                            tx?.let {
+                                revokeCommitPublishActions += PublishTx(it)
+                                revokeCommitPublishActions += SendWatch(
+                                    WatchSpent(
+                                        channelId,
+                                        it,
+                                        it.txIn.first().outPoint.index.toInt(),
+                                        BITCOIN_OUTPUT_SPENT
+                                    )
+                                )
+                            }
+
+                            newRevokeCommitPublished
+                        }
+
+                        val nextState = copy(revokedCommitPublished = revokedCommitPublished1)
+                        Pair(nextState, buildList {
+                            add(StoreState(nextState))
+                            // one of the outputs of the local/remote/revoked commit was spent
+                            // we just put a watch to be notified when it is confirmed
+                            add(
+                                SendWatch(
+                                    WatchConfirmed(
+                                        channelId,
+                                        watch.tx,
+                                        staticParams.nodeParams.minDepthBlocks.toLong(),
+                                        BITCOIN_TX_CONFIRMED(watch.tx)
+                                    )
+                                )
+                            )
+                            addAll(revokeCommitPublishActions)
+                        })
+                    }
+                    watch is WatchEventConfirmed && watch.event is BITCOIN_TX_CONFIRMED -> {
+                        logger.info { "txid=${watch.tx.txid} has reached mindepth, updating closing state" }
+                        when (val closingType = isClosed(watch.tx)) {
+                            null -> {
+                                val nextState = this.copy(
+                                    localCommitPublished = this.localCommitPublished?.update(watch.tx),
+                                    remoteCommitPublished = this.remoteCommitPublished?.update(watch.tx),
+                                    nextRemoteCommitPublished = this.nextRemoteCommitPublished?.update(watch.tx),
+                                    futureRemoteCommitPublished = this.futureRemoteCommitPublished?.update(watch.tx),
+                                    revokedCommitPublished = this.revokedCommitPublished.map { it.update(watch.tx) }
+                                )
+                                Pair(nextState, listOf(StoreState(nextState)))
+                            }
+                            else -> {
+                                logger.info { "channel $channelId is now closed" }
+                                if (closingType !is MutualClose) {
+                                    logger.info { "last known remoteChannelData=${commitments.remoteChannelData}" }
+                                }
+                                val nextState = Closed(this)
+                                Pair(nextState, listOf(StoreState(nextState)))
+                            }
+                        }
+                    }
+                    else -> unhandled(event)
                 }
-                event.watch is WatchEventSpent && event.watch.event is BITCOIN_OUTPUT_SPENT -> {
-                    // one of the outputs of the local/remote/revoked commit was spent
-                    // we just put a watch to be notified when it is confirmed
-                    val actions = listOf(SendWatch(WatchConfirmed(channelId, event.watch.tx, staticParams.nodeParams.minDepthBlocks.toLong(), BITCOIN_TX_CONFIRMED(event.watch.tx))))
-                    logger.info { "processing BITCOIN_OUTPUT_SPENT with txid=${event.watch.tx.txid} tx=${event.watch.tx}" }
-                    // TODO: claim revoked HTLC outputs (if any)
-                    Pair(this, actions)
-                }
-                event.watch is WatchEventConfirmed && event.watch.event is BITCOIN_TX_CONFIRMED -> {
-                    logger.info { "txid=${event.watch.tx.txid} has reached mindepth, updating closing state" }
-                    when (val closingType = isClosed(event.watch.tx)) {
-                        null -> {
-                            val nextState = this.copy(
-                                localCommitPublished = this.localCommitPublished?.update(event.watch.tx),
-                                remoteCommitPublished = this.remoteCommitPublished?.update(event.watch.tx),
-                                nextRemoteCommitPublished = this.nextRemoteCommitPublished?.update(event.watch.tx),
-                                futureRemoteCommitPublished = this.futureRemoteCommitPublished?.update(event.watch.tx),
-                                revokedCommitPublished = this.revokedCommitPublished.map { it.update(event.watch.tx) }
-                            )
-                            Pair(nextState, listOf(StoreState(nextState)))
-                        }
-                        else -> {
-                            logger.info { "channel $channelId is now closed" }
-                            if (closingType !is MutualClose) {
-                                logger.info { "last known remoteChannelData=${commitments.remoteChannelData}" }
-                            }
-                            val nextState = Closed(this)
-                            Pair(nextState, listOf(StoreState(nextState)))
-                        }
-                    }
-                }
-                else -> unhandled(event)
             }
             is MessageReceived -> when (event.message) {
                 is ChannelReestablish -> {
@@ -2466,19 +2396,6 @@
                     Pair(this, listOf())
                 }
                 else -> unhandled(event)
-=======
-            is WatchReceived -> when (val watch = event.watch) {
-                is WatchEventSpent -> when {
-                    watch.tx.txid == commitments.remoteCommit.txid -> handleRemoteSpentCurrent(watch.tx)
-                    commitments.remoteNextCommitInfo.left?.nextRemoteCommit?.txid == watch.tx.txid -> handleRemoteSpentNext(watch.tx)
-                    else -> handleRemoteSpentOther(watch.tx)
-                }
-                else -> stay
-            }
-            else -> {
-                logger.warning { "unhandled event $event in state ${this::class}" }
-                stay
->>>>>>> cd2a8e72
             }
             is ExecuteCommand -> when (event.command) {
                 is CMD_CLOSE -> handleCommandError(event.command, ClosingAlreadyInProgress(channelId))
@@ -2492,9 +2409,47 @@
                     when (val result = commitments.sendFulfill(event.command)) {
                         is Try.Success -> {
                             logger.info { "got valid payment preimage, recalculating transactions to redeem the corresponding htlc on-chain" }
-                            // TODO: update and republish HTLC transactions
-                            val nextState = this.copy(commitments = result.get().first)
-                            Pair(nextState, listOf(StoreState(nextState)))
+                            val commitments1 = result.result.first
+                            val localCommitPublished1 = localCommitPublished?.let {
+                                Helpers.Closing.claimCurrentLocalCommitTxOutputs(
+                                    keyManager, commitments1, it.commitTx,
+                                    currentOnchainFeerates
+                                )
+                            }
+                            val remoteCommitPublished1 = remoteCommitPublished?.let {
+                                Helpers.Closing.claimRemoteCommitTxOutputs(
+                                    keyManager, commitments1, commitments1.remoteCommit, it.commitTx,
+                                    currentOnchainFeerates
+                                )
+                            }
+                            val nextRemoteCommitPublished1 = nextRemoteCommitPublished?.let {
+                                val remoteCommit = commitments1.remoteNextCommitInfo.left?.nextRemoteCommit ?: error("next remote commit must be defined")
+                                Helpers.Closing.claimRemoteCommitTxOutputs(
+                                    keyManager, commitments1, remoteCommit, remoteCommitPublished?.commitTx ?: error("remote commit must be defined"),
+                                    currentOnchainFeerates
+                                )
+                            }
+
+                            val republishList = buildList {
+                                localCommitPublished1?.let { addAll(doPublish(it, channelId)) }
+                                remoteCommitPublished1?.let { addAll(doPublish(it, channelId)) }
+                                nextRemoteCommitPublished1?.let { addAll(doPublish(it, channelId)) }
+                            }
+
+                            val nextState = copy(
+                                commitments = commitments1,
+                                localCommitPublished = localCommitPublished1,
+                                remoteCommitPublished = remoteCommitPublished1,
+                                nextRemoteCommitPublished = nextRemoteCommitPublished1
+                            )
+
+                            Pair(
+                                nextState,
+                                buildList {
+                                    add(StoreState(nextState))
+                                    addAll(republishList)
+                                }
+                            )
                         }
                         is Try.Failure -> {
                             handleCommandError(event.command, result.error)
@@ -2543,6 +2498,71 @@
             else -> null
         }
     }
+
+    /**
+     * This helper function returns the fee paid by the given transaction.
+     *
+     * It relies on the current channel data to find the parent tx and compute the fee, and also provides a description.
+     *
+     * @param tx a tx for which we want to compute the fee
+     * @param closing  current channel data
+     * @return if the parent tx is found, a tuple (fee, description)
+     */
+    fun networkFeePaid(tx: Transaction): Pair<Satoshi, String>? {
+        // only funder pays the fee
+        if (!commitments.localParams.isFunder) return null
+
+        // we build a map with all known txes (that's not particularly efficient, but it doesn't really matter)
+        val txes = buildList {
+            mutualClosePublished.map { it to "mutual" }.forEach { add(it) }
+            localCommitPublished?.let { localCommitPublished ->
+                add(localCommitPublished.commitTx to "local-commit")
+                localCommitPublished.claimMainDelayedOutputTx?.let { add(it to "local-main-delayed") }
+                localCommitPublished.htlcSuccessTxs.forEach { add(it to "local-htlc-success") }
+                localCommitPublished.htlcTimeoutTxs.forEach { add(it to "local-htlc-timeout") }
+                localCommitPublished.claimHtlcDelayedTxs.forEach { add(it to "local-htlc-delayed") }
+            }
+            remoteCommitPublished?.let { remoteCommitPublished ->
+                add(remoteCommitPublished.commitTx to "remote-commit")
+                remoteCommitPublished.claimMainOutputTx?.let { add(it to "remote-main") }
+                remoteCommitPublished.claimHtlcSuccessTxs.forEach { add(it to "remote-htlc-success") }
+                remoteCommitPublished.claimHtlcTimeoutTxs.forEach { add(it to "remote-htlc-timeout") }
+            }
+            nextRemoteCommitPublished?.let { nextRemoteCommitPublished ->
+                add(nextRemoteCommitPublished.commitTx to "remote-commit")
+                nextRemoteCommitPublished.claimMainOutputTx?.let { add(it to "remote-main") }
+                nextRemoteCommitPublished.claimHtlcSuccessTxs.forEach { add(it to "remote-htlc-success") }
+                nextRemoteCommitPublished.claimHtlcTimeoutTxs.forEach { add(it to "remote-htlc-timeout") }
+            }
+            revokedCommitPublished.forEach { revokedCommitPublished ->
+                add(revokedCommitPublished.commitTx to "revoked-commit")
+                revokedCommitPublished.claimMainOutputTx?.let { add(it to "revoked-main") }
+                revokedCommitPublished.mainPenaltyTx?.let { add(it to "revoked-main-penalty") }
+                revokedCommitPublished.htlcPenaltyTxs.forEach { add(it to "revoked-htlc-penalty") }
+                revokedCommitPublished.claimHtlcDelayedPenaltyTxs.forEach { add(it to "revoked-htlc-penalty-delayed") }
+            }
+        }
+            // will allow easy lookup of parent transaction
+            .map { (tx, desc) -> tx.txid to (tx to desc) }
+            .toMap()
+
+        fun fee(child: Transaction): Satoshi? {
+            require(child.txIn.size == 1) { "transaction must have exactly one input" }
+            val outPoint = child.txIn.first().outPoint
+            val parentTxOut_opt = if (outPoint == commitments.commitInput.outPoint) {
+                commitments.commitInput.txOut
+            } else {
+                txes[outPoint.txid]?.let { (parent, _) ->
+                    parent.txOut[outPoint.index.toInt()]
+                }
+            }
+            return parentTxOut_opt?.let { txOut -> txOut.amount - child.txOut.map { it.amount }.sum() }
+        }
+
+        return txes[tx.txid]?.let { (_, desc) ->
+            fee(tx)?.let { it to desc }
+        }
+    }
 }
 
 /**
@@ -2588,449 +2608,24 @@
 }
 
 @Serializable
-data class Closing(
-    override val staticParams: StaticParams,
-    override val currentTip: Pair<Int, @Serializable(with = BlockHeaderKSerializer::class) BlockHeader>,
-    override val currentOnchainFeerates: OnchainFeerates,
-    override val commitments: Commitments,
-    @Serializable(with = TransactionKSerializer::class) val fundingTx: Transaction?, // this will be non-empty if we are funder and we got in closing while waiting for our own tx to be published
-    val waitingSince: Long, // how long since we initiated the closing
-    val mutualCloseProposed: List<@Serializable(with = TransactionKSerializer::class) Transaction> = emptyList(), // all exchanged closing sigs are flattened, we use this only to keep track of what publishable tx they have
-    val mutualClosePublished: List<@Serializable(with = TransactionKSerializer::class) Transaction> = emptyList(),
-    val localCommitPublished: LocalCommitPublished? = null,
-    val remoteCommitPublished: RemoteCommitPublished? = null,
-    val nextRemoteCommitPublished: RemoteCommitPublished? = null,
-    val futureRemoteCommitPublished: RemoteCommitPublished? = null,
-    val revokedCommitPublished: List<RevokedCommitPublished> = emptyList()
-) : ChannelState(), HasCommitments {
-
-    private val spendingTxes : List<Transaction> by lazy {
-        mutualClosePublished + revokedCommitPublished.map { it.commitTx } +
-                listOfNotNull(localCommitPublished?.commitTx,
-                    remoteCommitPublished?.commitTx,
-                    nextRemoteCommitPublished?.commitTx,
-                    futureRemoteCommitPublished?.commitTx)
-    }
-
-    override fun process(event: ChannelEvent): Pair<ChannelState, List<ChannelAction>> {
-        return when (event) {
-            is ExecuteCommand -> when (event.command) {
-                is CMD_FULFILL_HTLC -> {
-                    when (val result = commitments.sendFulfill(event.command)) {
-                        is Try.Success -> {
-                            logger.info { "got valid payment preimage, recalculating transactions to redeem the corresponding htlc on-chain" }
-                            val commitments1 = result.result.first
-                            val localCommitPublished1 = localCommitPublished?.let {
-                                Helpers.Closing.claimCurrentLocalCommitTxOutputs(
-                                    keyManager, commitments1, it.commitTx,
-                                    currentOnchainFeerates
-                                )
-                            }
-                            val remoteCommitPublished1 = remoteCommitPublished?.let {
-                                Helpers.Closing.claimRemoteCommitTxOutputs(
-                                    keyManager, commitments1, commitments1.remoteCommit, it.commitTx,
-                                    currentOnchainFeerates
-                                )
-                            }
-                            val nextRemoteCommitPublished1 = nextRemoteCommitPublished?.let {
-                                val remoteCommit = commitments1.remoteNextCommitInfo.left?.nextRemoteCommit ?: error("next remote commit must be defined")
-                                Helpers.Closing.claimRemoteCommitTxOutputs(
-                                    keyManager, commitments1, remoteCommit, remoteCommitPublished?.commitTx ?: error("remote commit must be defined"),
-                                    currentOnchainFeerates
-                                )
-                            }
-
-                            val republishList = buildList {
-                                localCommitPublished1?.let { addAll(doPublish(it, channelId)) }
-                                remoteCommitPublished1?.let { addAll(doPublish(it, channelId)) }
-                                nextRemoteCommitPublished1?.let { addAll(doPublish(it, channelId)) }
-                            }
-
-                            val nextState = copy(
-                                commitments = commitments1,
-                                localCommitPublished = localCommitPublished1,
-                                remoteCommitPublished = remoteCommitPublished1,
-                                nextRemoteCommitPublished = nextRemoteCommitPublished1
-                            )
-
-                            newState {
-                                state = nextState
-                                actions = buildList {
-                                    add(StoreState(nextState))
-                                    addAll(republishList)
-                                }
-                            }
-                        }
-                        is Try.Failure -> returnState(HandleError(result.error))
-                    }
-                }
-                is CMD_CLOSE -> TODO("handleCommandError")
-                else -> stay
-            }
-            is MessageReceived -> when (val message = event.message) {
-                is ChannelReestablish -> {
-                    // they haven't detected that we were closing and are trying to reestablish a connection
-                    // we give them one of the published txes as a hint
-                    // note spendingTx != Nil (that's a requirement of DATA_CLOSING)
-                    val exc = FundingTxSpent(channelId, spendingTxes.first())
-                    val error = Error(channelId, exc.message)
-                    returnState(SendMessage(error))
-                }
-                is Error -> handleRemoteError(message)
-                else -> stay
-            }
-            is WatchReceived -> {
-                val watch = event.watch
-                val bitcoinEvent = watch.event
-                when {
-                    watch is WatchEventSpent && bitcoinEvent is BITCOIN_FUNDING_SPENT -> {
-                        when {
-                            // we already know about this tx, probably because we have published it ourselves after successful negotiation
-                            mutualClosePublished.map { it.txid }.contains(watch.tx.txid) -> stay
-                            // at any time they can publish a closing tx with any sig we sent them
-                            mutualCloseProposed.map { it.txid }.contains(watch.tx.txid) ->
-                                TODO("handleMutualClose(tx, Either.Right(d))")
-                            // this is because WatchSpent watches never expire and we are notified multiple times
-                            localCommitPublished?.commitTx?.txid == watch.tx.txid -> stay
-                            // this is because WatchSpent watches never expire and we are notified multiple times
-                            remoteCommitPublished?.commitTx?.txid == watch.tx.txid -> stay
-                            // this is because WatchSpent watches never expire and we are notified multiple times
-                            nextRemoteCommitPublished?.commitTx?.txid == watch.tx.txid -> stay
-                            // this is because WatchSpent watches never expire and we are notified multiple times
-                            futureRemoteCommitPublished?.commitTx?.txid == watch.tx.txid -> stay
-                            // counterparty may attempt to spend its last commit tx at any time
-                            watch.tx.txid == commitments.remoteCommit.txid -> handleRemoteSpentCurrent(watch.tx)
-                            // counterparty may attempt to spend its last commit tx at any time
-                            commitments.remoteNextCommitInfo.left?.nextRemoteCommit?.txid == watch.tx.txid -> handleRemoteSpentNext(
-                                watch.tx
-                            )
-                            // counterparty may attempt to spend a revoked commit tx at any time
-                            else -> handleRemoteSpentOther(watch.tx)
-                        }
-                    }
-                    watch is WatchEventSpent && bitcoinEvent is BITCOIN_OUTPUT_SPENT -> {
-                        // when a remote or local commitment tx containing outgoing htlcs is published on the network,
-                        // we watch it in order to extract payment preimage if funds are pulled by the counterparty
-                        // we can then use these preimages to fulfill origin htlcs
-                        logger.info { "processing BITCOIN_OUTPUT_SPENT with txid=${watch.tx.txid} tx=$watch.tx" }
-                        val revokeCommitPublishActions = mutableListOf<ChannelAction>()
-
-                        val revokedCommitPublished1 = revokedCommitPublished.map { rev ->
-                            val (newRevokeCommitPublished, tx) = Helpers.Closing.claimRevokedHtlcTxOutputs(
-                                keyManager,
-                                commitments,
-                                rev,
-                                watch.tx,
-                                currentOnchainFeerates
-                            )
-
-                            tx?.let {
-                                revokeCommitPublishActions += PublishTx(it)
-                                revokeCommitPublishActions += SendWatch(
-                                    WatchSpent(
-                                        channelId,
-                                        it,
-                                        it.txIn.first().outPoint.index.toInt(),
-                                        BITCOIN_OUTPUT_SPENT
-                                    )
-                                )
-                            }
-
-                            newRevokeCommitPublished
-                        }
-
-                        val nextState = copy(revokedCommitPublished = revokedCommitPublished1)
-                        nextState to buildList {
-                            add(StoreState(nextState))
-                            // one of the outputs of the local/remote/revoked commit was spent
-                            // we just put a watch to be notified when it is confirmed
-                            add(
-                                SendWatch(
-                                    WatchConfirmed(
-                                        channelId,
-                                        watch.tx,
-                                        staticParams.nodeParams.minDepthBlocks.toLong(),
-                                        BITCOIN_TX_CONFIRMED(watch.tx)
-                                    )
-                                )
-                            )
-                            addAll(revokeCommitPublishActions)
-                        }
-                    }
-                    watch is WatchEventConfirmed && bitcoinEvent is BITCOIN_TX_CONFIRMED -> {
-                        logger.info { "txid=${bitcoinEvent.tx.txid} has reached mindepth, updating closing state" }
-                        // first we check if this tx belongs to one of the current local/remote commits, update it and update the channel data
-                        val d1 = copy(
-                            localCommitPublished = localCommitPublished?.updateLocalCommitPublished(bitcoinEvent.tx),
-                            remoteCommitPublished = remoteCommitPublished?.updateRemoteCommitPublished(bitcoinEvent.tx),
-                            nextRemoteCommitPublished = nextRemoteCommitPublished?.updateRemoteCommitPublished(bitcoinEvent.tx),
-                            futureRemoteCommitPublished = futureRemoteCommitPublished?.updateRemoteCommitPublished(bitcoinEvent.tx),
-                            revokedCommitPublished = revokedCommitPublished.map { it.updateRevokedCommitPublished(bitcoinEvent.tx) }
-                        )
-
-                        // if the local commitment tx just got confirmed, let's send an event telling when we will get the main output refund
-                        if (d1.localCommitPublished?.commitTx?.txid == bitcoinEvent.tx.txid) {
-                            // TODO
-//                              context.system.eventStream.publish(
-//                                LocalCommitConfirmed(
-//                                    self,
-//                                    remoteNodeId,
-//                                    d.channelId,
-//                                    blockHeight + d.commitments.remoteParams.toSelfDelay.toInt
-//                                )
-//                              )
-                        }
-                        // for our outgoing payments, let's send events if we know that they will settle on chain
-                        Helpers.Closing.onchainOutgoingHtlcs(
-                            commitments.localCommit,
-                            commitments.remoteCommit,
-                            commitments.remoteNextCommitInfo.left?.nextRemoteCommit,
-                            bitcoinEvent.tx
-                        )
-                            .forEach { add ->
-                                (commitments.originChannels[add.id] as? Origin.Local)?.let {
-                                    // TODO context.system.eventStream.publish(PaymentSettlingOnChain(id, amount = add.amountMsat, add.paymentHash))
-                                }
-                            }
-
-                        // and we also send events related to fee
-                        networkFeePaid(bitcoinEvent.tx)
-                            ?.let { (fee, desc) -> feePaid(fee, bitcoinEvent.tx, desc, channelId) }
-
-                        // then let's see if any of the possible close scenarii can be considered done
-
-                        // finally, if one of the unilateral closes is done, we move to CLOSED state, otherwise we stay (note that we don't store the state)
-                        when (d1.isClosed(bitcoinEvent.tx)) {
-                            null -> newState {
-                                state = d1
-                                actions = listOf(StoreState(d1))
-                            }
-                            else -> newState(Closed(staticParams, currentTip, currentOnchainFeerates))
-                        }
-                    }
-                    else -> stay
-                }
-            }
-            is Disconnected -> stay  // we don't really care at this point
-            else -> stay
-
-            /* TODO
-                [ ] BITCOIN_FUNDING_PUBLISH_FAILED -> handleFundingPublishFailed()
-                [ ] BITCOIN_FUNDING_TIMEOUT -> handleFundingTimeout()
-                [ ] case Event(getTxResponse: GetTxWithMetaResponse, d: DATA_CLOSING) if getTxResponse.txid == d.commitments.commitInput.outPoint.txid => handleGetFundingTx(getTxResponse, d.waitingSince, d.fundingTx)
-                 */
-        }
-    }
-
-    override fun updateCommitments(input: Commitments): HasCommitments {
-        TODO("Not yet implemented")
-    }
-
-
-    /**
-     * If a local commitment tx reaches min_depth, we need to fail the outgoing htlcs that only us had signed, because
-     * they will never reach the blockchain.
-     *
-     * Those are only present in the remote's commitment.
-     */
-    fun overriddenOutgoingHtlcs(tx: Transaction): Set<UpdateAddHtlc> {
-        val localCommit = commitments.localCommit
-        val remoteCommit = commitments.remoteCommit
-        val nextRemoteCommit_opt = commitments.remoteNextCommitInfo.left?.nextRemoteCommit
-
-        return when {
-            localCommit.publishableTxs.commitTx.tx.txid == tx.txid -> {
-                // our commit got confirmed, so any htlc that we signed but they didn't sign will never reach the chain
-                val mostRecentRemoteCommit = nextRemoteCommit_opt ?: remoteCommit
-                // NB: from the p.o.v of remote, their incoming htlcs are our outgoing htlcs
-                (mostRecentRemoteCommit.spec.htlcs.incomings() - localCommit.spec.htlcs.outgoings()).toSet()
-            }
-            remoteCommit.txid == tx.txid -> {
-                // their commit got confirmed
-                nextRemoteCommit_opt?.let {
-                    // we had signed a new commitment but they committed the previous one
-                    // any htlc that we signed in the new commitment that they didn't sign will never reach the chain
-                    (it.spec.htlcs.incomings() - localCommit.spec.htlcs.outgoings()).toSet()
-                }
-                // their last commitment got confirmed, so no htlcs will be overridden, they will timeout or be fulfilled on chain
-                    ?: emptySet()
-            }
-            nextRemoteCommit_opt?.txid == tx.txid -> {
-                // their last commitment got confirmed, so no htlcs will be overridden, they will timeout or be fulfilled on chain
-                emptySet()
-            }
-            else -> emptySet()
-        }
-    }
-
-    /**
-     * As soon as a tx spending the funding tx has reached min_depth, we know what the closing type will be, before
-     * the whole closing process finishes (e.g. there may still be delayed or unconfirmed child transactions). It can
-     * save us from attempting to publish some transactions.
-     *
-     * Note that we can't tell for mutual close before it is already final, because only one tx needs to be confirmed.
-     *
-     * @param closing channel state data
-     * @return the channel closing type, if applicable
-     */
-    fun isClosingTypeAlreadyKnown(): ClosingType? {
-        // NB: if multiple transactions end up in the same block, the first confirmation we receive may not be the commit tx.
-        // However if the confirmed tx spends from the commit tx, we know that the commit tx is already confirmed and we know
-        // the type of closing.
-        fun LocalCommitPublished.isLocalCommitConfirmed(): Boolean {
-            val confirmedTxs = irrevocablySpent.values.toSet()
-            return buildList {
-                add(commitTx)
-                claimMainDelayedOutputTx?.let { add(it) }
-                addAll(htlcSuccessTxs)
-                addAll(htlcTimeoutTxs)
-                addAll(claimHtlcDelayedTxs)
-            }.any { tx -> confirmedTxs.contains(tx.txid) }
-        }
-
-        fun RemoteCommitPublished.isRemoteCommitConfirmed(): Boolean {
-            val confirmedTxs = irrevocablySpent.values.toSet()
-            return buildList {
-                add(commitTx)
-                claimMainOutputTx?.let { add(it) }
-                addAll(claimHtlcSuccessTxs)
-                addAll(claimHtlcTimeoutTxs)
-            }.any { tx -> confirmedTxs.contains(tx.txid) }
-        }
-
-        return when {
-            localCommitPublished != null && localCommitPublished.isLocalCommitConfirmed() ->
-                LocalClose(commitments.localCommit, localCommitPublished)
-            remoteCommitPublished != null && remoteCommitPublished.isRemoteCommitConfirmed() ->
-                CurrentRemoteClose(commitments.remoteCommit, remoteCommitPublished)
-            nextRemoteCommitPublished != null &&
-                    commitments.remoteNextCommitInfo.isLeft &&
-                    nextRemoteCommitPublished.isRemoteCommitConfirmed() ->
-                NextRemoteClose(
-                    commitments.remoteNextCommitInfo.left?.nextRemoteCommit
-                        ?: error("nextRemoteCommit must be defined"),
-                    nextRemoteCommitPublished
-                )
-            futureRemoteCommitPublished != null && futureRemoteCommitPublished.isRemoteCommitConfirmed() ->
-                RecoveryClose(futureRemoteCommitPublished)
-            revokedCommitPublished.any { rcp -> rcp.irrevocablySpent.values.toSet().contains(rcp.commitTx.txid) } ->
-                RevokedClose(revokedCommitPublished.first { rcp ->
-                    rcp.irrevocablySpent.values.toSet().contains(rcp.commitTx.txid)
-                })
-            else -> null
-        }
-    }
-
-
-    /**
-     * This helper function returns the fee paid by the given transaction.
-     *
-     * It relies on the current channel data to find the parent tx and compute the fee, and also provides a description.
-     *
-     * @param tx a tx for which we want to compute the fee
-     * @param closing  current channel data
-     * @return if the parent tx is found, a tuple (fee, description)
-     */
-    fun networkFeePaid(tx: Transaction): Pair<Satoshi, String>? {
-        // only funder pays the fee
-        if (!commitments.localParams.isFunder) return null
-
-        // we build a map with all known txes (that's not particularly efficient, but it doesn't really matter)
-        val txes = buildList {
-            mutualClosePublished.map { it to "mutual" }.forEach { add(it) }
-            localCommitPublished?.let { localCommitPublished ->
-                add(localCommitPublished.commitTx to  "local-commit")
-                localCommitPublished.claimMainDelayedOutputTx?.let { add(it to "local-main-delayed") }
-                localCommitPublished.htlcSuccessTxs.forEach { add(it to "local-htlc-success") }
-                localCommitPublished.htlcTimeoutTxs.forEach { add(it to "local-htlc-timeout") }
-                localCommitPublished.claimHtlcDelayedTxs.forEach { add(it to "local-htlc-delayed") }
-            }
-            remoteCommitPublished?.let { remoteCommitPublished ->
-                add(remoteCommitPublished.commitTx to  "remote-commit")
-                remoteCommitPublished.claimMainOutputTx?.let { add(it to "remote-main") }
-                remoteCommitPublished.claimHtlcSuccessTxs.forEach { add(it to "remote-htlc-success") }
-                remoteCommitPublished.claimHtlcTimeoutTxs.forEach { add(it to "remote-htlc-timeout") }
-            }
-            nextRemoteCommitPublished?.let { nextRemoteCommitPublished ->
-                add(nextRemoteCommitPublished.commitTx to  "remote-commit")
-                nextRemoteCommitPublished.claimMainOutputTx?.let { add(it to "remote-main") }
-                nextRemoteCommitPublished.claimHtlcSuccessTxs.forEach { add(it to "remote-htlc-success") }
-                nextRemoteCommitPublished.claimHtlcTimeoutTxs.forEach { add(it to "remote-htlc-timeout") }
-            }
-            revokedCommitPublished.forEach {revokedCommitPublished ->
-                add(revokedCommitPublished.commitTx to "revoked-commit")
-                revokedCommitPublished.claimMainOutputTx?.let { add(it to "revoked-main") }
-                revokedCommitPublished.mainPenaltyTx?.let { add(it to "revoked-main-penalty") }
-                revokedCommitPublished.htlcPenaltyTxs.forEach { add(it to "revoked-htlc-penalty") }
-                revokedCommitPublished.claimHtlcDelayedPenaltyTxs.forEach { add(it to "revoked-htlc-penalty-delayed") }
-            }
-        }
-            // will allow easy lookup of parent transaction
-            .map { (tx, desc) -> tx.txid to (tx to desc) }
-            .toMap()
-
-        fun fee(child: Transaction): Satoshi? {
-            require(child.txIn.size == 1) { "transaction must have exactly one input" }
-            val outPoint = child.txIn.first().outPoint
-            val parentTxOut_opt = if (outPoint == commitments.commitInput.outPoint) {
-                commitments.commitInput.txOut
-            } else {
-                txes[outPoint.txid]?.let { (parent, _) ->
-                    parent.txOut[outPoint.index.toInt()]
-                }
-            }
-            return parentTxOut_opt?.let { txOut -> txOut.amount - child.txOut.map { it.amount }.sum() }
-        }
-
-        return txes[tx.txid]?.let { (_, desc) ->
-            fee(tx)?.let { it to desc }
-        }
-    }
-
-}
-
-/**
- * Channel is closed i.t its funding tx has been spent and the spending transactions have been confirmed, it can be forgotten
- */
-@Serializable
-data class Closed(
-    override val staticParams: StaticParams,
-    override val currentTip: Pair<Int, @Serializable(with = BlockHeaderKSerializer::class) BlockHeader>,
-    override val currentOnchainFeerates: OnchainFeerates,
-) : ChannelState() {
-    override fun process(event: ChannelEvent): Pair<ChannelState, List<ChannelAction>> {
-        TODO("Not yet implemented")
-    }
-}
-
-@Serializable
 data class ErrorInformationLeak(
     override val staticParams: StaticParams,
     override val currentTip: Pair<Int, @Serializable(with = BlockHeaderKSerializer::class) BlockHeader>,
     override val currentOnchainFeerates: OnchainFeerates,
     override val commitments: Commitments
 ) : ChannelState(), HasCommitments {
-    override fun process(event: ChannelEvent): Pair<ChannelState, List<ChannelAction>> {
+    override fun processInternal(event: ChannelEvent): Pair<ChannelState, List<ChannelAction>> {
         TODO("implement this")
     }
 
     override fun updateCommitments(input: Commitments): HasCommitments {
         TODO("Not yet implemented")
     }
+
+    override fun handleLocalError(event: ChannelEvent, t: Throwable): Pair<ChannelState, List<ChannelAction>> {
+        TODO("Not yet implemented")
+    }
 }
-
-
-// Return ChannelState utils
-private class ChannelStateBuilder {
-    lateinit var state: ChannelState
-    var actions = emptyList<ChannelAction>()
-    fun build() = state to state.updateActions(actions)
-}
-private fun newState(init: ChannelStateBuilder.() -> Unit) = ChannelStateBuilder().apply(init).build()
-private fun newState(newState: ChannelState) = ChannelStateBuilder().apply { state = newState }.build()
-
-private val ChannelState.stay: Pair<ChannelState, List<ChannelAction>> get() = this to emptyList()
-private fun ChannelState.returnState(vararg actions: ChannelAction): Pair<ChannelState, List<ChannelAction>> = this to this.updateActions(actions.toList())
 
 object Channel {
     // see https://github.com/lightningnetwork/lightning-rfc/blob/master/07-routing-gossip.md#requirements
