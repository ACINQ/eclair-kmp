--- conflicted
+++ resolved
@@ -67,7 +67,6 @@
     val htlcTimeoutTxs: List<@Serializable(with = TransactionKSerializer::class) Transaction> = emptyList(),
     val claimHtlcDelayedTxs: List<@Serializable(with = TransactionKSerializer::class) Transaction> = emptyList(),
     val irrevocablySpent: Map<@Serializable(with = OutPointKSerializer::class) OutPoint, @Serializable(with = ByteVectorKSerializer::class) ByteVector32> = emptyMap()
-<<<<<<< HEAD
 ) {
     /**
      * In CLOSING state, when we are notified that a transaction has been confirmed, we check if this tx belongs in the
@@ -128,9 +127,6 @@
         }
     }
 }
-=======
-)
->>>>>>> cd2a8e72
 
 @Serializable
 data class RemoteCommitPublished(
@@ -141,7 +137,6 @@
     val claimHtlcSuccessTxs: List<@Serializable(with = TransactionKSerializer::class) Transaction> = emptyList(),
     val claimHtlcTimeoutTxs: List<@Serializable(with = TransactionKSerializer::class) Transaction> = emptyList(),
     val irrevocablySpent: Map<@Serializable(with = OutPointKSerializer::class) OutPoint, @Serializable(with = ByteVectorKSerializer::class) ByteVector32> = emptyMap()
-<<<<<<< HEAD
 ) {
     /**
      * In CLOSING state, when we are notified that a transaction has been confirmed, we check if this tx belongs in the
@@ -189,9 +184,6 @@
         }
     }
 }
-=======
-)
->>>>>>> cd2a8e72
 
 @Serializable
 data class RevokedCommitPublished(
@@ -203,7 +195,6 @@
     val mainPenaltyTx: Transaction? = null,
     val htlcPenaltyTxs: List<@Serializable(with = TransactionKSerializer::class) Transaction> = emptyList(),
     val claimHtlcDelayedPenaltyTxs: List<@Serializable(with = TransactionKSerializer::class) Transaction> = emptyList(),
-<<<<<<< HEAD
     val irrevocablySpent: Map<@Serializable(with = OutPointKSerializer::class) OutPoint, @Serializable(with = ByteVectorKSerializer::class) ByteVector32> = emptyMap()
 ) {
     /**
@@ -256,10 +247,6 @@
         return isCommitTxConfirmed && commitOutputsSpendableByUs.isEmpty() && unconfirmedHtlcDelayedTxes.isEmpty()
     }
 }
-=======
-    val irrevocablySpent: Map< @Serializable(with = OutPointKSerializer::class) OutPoint, @Serializable(with = ByteVectorKSerializer::class) ByteVector32> = emptyMap()
-)
->>>>>>> cd2a8e72
 
 @OptIn(ExperimentalUnsignedTypes::class)
 @Serializable
