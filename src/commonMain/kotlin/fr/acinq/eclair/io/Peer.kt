package fr.acinq.eclair.io

import fr.acinq.bitcoin.*
import fr.acinq.eclair.*
import fr.acinq.eclair.blockchain.WatchEvent
import fr.acinq.eclair.blockchain.electrum.AskForHeaderSubscriptionUpdate
import fr.acinq.eclair.blockchain.electrum.AskForStatusUpdate
import fr.acinq.eclair.blockchain.electrum.ElectrumWatcher
import fr.acinq.eclair.blockchain.electrum.HeaderSubscriptionResponse
import fr.acinq.eclair.blockchain.fee.OnchainFeerates
import fr.acinq.eclair.channel.*
import fr.acinq.eclair.crypto.noise.*
import fr.acinq.eclair.db.ChannelsDb
import fr.acinq.eclair.payment.IncomingPayment
import fr.acinq.eclair.payment.IncomingPaymentHandler
import fr.acinq.eclair.payment.OutgoingPaymentHandler
import fr.acinq.eclair.payment.PaymentRequest
import fr.acinq.eclair.utils.*
import fr.acinq.eclair.wire.*
import fr.acinq.secp256k1.Hex
import kotlinx.coroutines.*
import kotlinx.coroutines.channels.BroadcastChannel
import kotlinx.coroutines.channels.Channel
import kotlinx.coroutines.channels.Channel.Factory.BUFFERED
import kotlinx.coroutines.channels.ConflatedBroadcastChannel
import kotlinx.coroutines.channels.consumeEach
import kotlinx.coroutines.flow.collect
import kotlinx.coroutines.flow.consumeAsFlow
import kotlinx.coroutines.flow.filter
import kotlinx.coroutines.flow.filterIsInstance

sealed class PeerEvent
data class BytesReceived(val data: ByteArray) : PeerEvent()
data class WatchReceived(val watch: WatchEvent) : PeerEvent()
data class ReceivePayment(val paymentPreimage: ByteVector32, val amount: MilliSatoshi?, val expiry: CltvExpiry, val description: String, val result: CompletableDeferred<PaymentRequest>) : PeerEvent() {
    val paymentHash = Crypto.sha256(paymentPreimage).toByteVector32()
}
data class SendPayment(val paymentId: UUID, val paymentRequest: PaymentRequest, val paymentAmount: MilliSatoshi) : PeerEvent()
data class WrappedChannelEvent(val channelId: ByteVector32, val channelEvent: ChannelEvent) : PeerEvent()
data class WrappedChannelError(val channelId: ByteVector32, val error: Throwable, val trigger: ChannelEvent) : PeerEvent()
object CheckPaymentsTimeout : PeerEvent()
data class ListChannels(val channels: CompletableDeferred<List<ChannelState>>) : PeerEvent()

sealed class PeerListenerEvent
data class PaymentRequestGenerated(val receivePayment: ReceivePayment, val request: String) : PeerListenerEvent()
data class PaymentReceived(val incomingPayment: IncomingPayment) : PeerListenerEvent()
data class PaymentProgress(val payment: SendPayment, val fees: MilliSatoshi) : PeerListenerEvent()
data class PaymentSent(val payment: SendPayment, val fees: MilliSatoshi) : PeerListenerEvent()
data class PaymentNotSent(val payment: SendPayment, val reason: OutgoingPaymentHandler.FailureReason) : PeerListenerEvent()

@OptIn(ExperimentalStdlibApi::class, ExperimentalCoroutinesApi::class)
class Peer(
    val socketBuilder: TcpSocket.Builder,
    val nodeParams: NodeParams,
    val remoteNodeId: PublicKey,
    val watcher: ElectrumWatcher,
    val channelsDb: ChannelsDb,
    scope: CoroutineScope
) : CoroutineScope by scope {
    companion object {
        private const val prefix: Byte = 0x00
        private val prologue = "lightning".encodeToByteArray()
    }

    private val input = Channel<PeerEvent>(BUFFERED)
    private val output = Channel<ByteArray>(BUFFERED)

    private val logger = newEclairLogger()

    private val channelsChannel = ConflatedBroadcastChannel<Map<ByteVector32, ChannelState>>(HashMap())

    private val connectedChannel = ConflatedBroadcastChannel(Connection.CLOSED)
    private val listenerEventChannel = BroadcastChannel<PeerListenerEvent>(BUFFERED)

    // channels map, indexed by channel id
    // note that a channel starts with a temporary id then switches to its final id once the funding tx is known
    private var channels by channelsChannel
    private var connected by connectedChannel

    // pending incoming payments, indexed by payment hash
    private val pendingIncomingPayments: HashMap<ByteVector32, IncomingPayment> = HashMap()

    // encapsulates logic for validating incoming payments
    private val incomingPaymentHandler = IncomingPaymentHandler(nodeParams)

    // encapsulates logic for sending payments
    private val outgoingPaymentHandler = OutgoingPaymentHandler(nodeParams)

    private val features = Features(
        setOf(
            ActivatedFeature(Feature.OptionDataLossProtect, FeatureSupport.Optional),
            ActivatedFeature(Feature.VariableLengthOnion, FeatureSupport.Optional),
            ActivatedFeature(Feature.StaticRemoteKey, FeatureSupport.Optional),
            ActivatedFeature(Feature.PaymentSecret, FeatureSupport.Optional),
            ActivatedFeature(Feature.BasicMultiPartPayment, FeatureSupport.Optional),
            ActivatedFeature(Feature.Wumbo, FeatureSupport.Optional),
        )
    )

    private val ourInit = Init(features.toByteArray().toByteVector())
    private var theirInit: Init? = null
    private var currentTip: Pair<Int, BlockHeader> = Pair(0, Block.RegtestGenesisBlock.header)
    private var onchainFeerates = OnchainFeerates(750, 750, 750, 750, 750)

    init {
        val electrumConnectedChannel = watcher.client.openConnectedSubscription()
        val electrumNotificationsChannel = watcher.client.openNotificationsSubscription()
        launch {
            electrumNotificationsChannel.consumeAsFlow().filterIsInstance<HeaderSubscriptionResponse>()
                .collect { msg ->
                    currentTip = msg.height to msg.header
                    send(WrappedChannelEvent(ByteVector32.Zeroes, NewBlock(msg.height, msg.header)))
                }
        }
        launch {
            electrumConnectedChannel.consumeAsFlow().filter { it == Connection.ESTABLISHED }.collect {
                watcher.client.sendMessage(AskForHeaderSubscriptionUpdate)
            }
        }
        launch {
            val sub = watcher.openNotificationsSubscription()
            sub.consumeEach {
                logger.info { "notification: $it" }
                input.send(WrappedChannelEvent(it.channelId, fr.acinq.eclair.channel.WatchReceived(it)))
            }
        }
        launch {
            // we don't restore closed channels
            channelsDb.listLocalChannels().filterNot { it is Closed }.forEach {
                logger.info { "restoring $it" }
                val state = WaitForInit(StaticParams(nodeParams, remoteNodeId), currentTip, onchainFeerates)
                val (state1, actions) = state.process(Restore(it as ChannelState))
                processActions(it.channelId, actions)
                channels = channels + (it.channelId to state1)
            }
            logger.info { "restored channels: $channels" }
            run()
        }

        watcher.client.sendMessage(AskForStatusUpdate)
    }

    fun connect(address: String, port: Int) {
        launch {
            logger.info { "connecting to {$remoteNodeId}@{$address}" }
            connected = Connection.ESTABLISHING
            val socket = try {
                socketBuilder.connect(address, port)
            } catch (ex: TcpSocket.IOException) {
                logger.warning { ex.message }
                connected = Connection.CLOSED
                return@launch
            }
            val priv = nodeParams.keyManager.nodeKey.privateKey
            val pub = priv.publicKey()
            val keyPair = Pair(pub.value.toByteArray(), priv.value.toByteArray())
            val (enc, dec, ck) = try {
                handshake(
                    keyPair,
                    remoteNodeId.value.toByteArray(),
                    { s -> socket.receiveFully(s) },
                    { b -> socket.send(b) })
            } catch (ex: TcpSocket.IOException) {
                logger.warning { ex.message }
                connected = Connection.CLOSED
                return@launch
            }
            val session = LightningSession(enc, dec, ck)

            suspend fun receive(): ByteArray {
                return session.receive { size -> socket.receiveFully(size) }
            }

            suspend fun send(message: ByteArray) {
                try {
                    session.send(message) { data, flush -> socket.send(data, flush) }
                } catch (ex: TcpSocket.IOException) {
                    logger.warning { ex.message }
                }
            }
            logger.info { "sending init ${LightningMessage.encode(ourInit)!!}" }
            send(LightningMessage.encode(ourInit)!!)

            suspend fun doPing() {
                val ping = Hex.decode("0012000a0004deadbeef")
                while (isActive) {
                    delay(30000)
                    send(ping)
                }
            }

            suspend fun checkPaymentsTimeout() {
                while (isActive) {
                    delay(timeMillis = 30_000)
                    input.send(CheckPaymentsTimeout)
                }
            }

            suspend fun listen() {
                try {
                    while (isActive) {
                        val received = receive()
                        input.send(BytesReceived(received))
                    }
                } catch (ex: TcpSocket.IOException) {
                    logger.warning { ex.message }
                } finally {
                    connected = Connection.CLOSED
                }
            }

            suspend fun respond() {
                for (msg in output) {
                    send(msg)
                }
            }

            coroutineScope {
                launch { doPing() }
                launch { checkPaymentsTimeout() }
                launch { respond() }

                listen()
                cancel()
            }
        }
    }

    suspend fun send(event: PeerEvent) {
        input.send(event)
    }

    fun openChannelsSubscription() = channelsChannel.openSubscription()
    fun openConnectedSubscription() = connectedChannel.openSubscription()
    fun openListenerEventSubscription() = listenerEventChannel.openSubscription()

    private suspend fun sendToPeer(msg: LightningMessage) {
        val encoded = LightningMessage.encode(msg)
        encoded?.let { bin ->
            logger.info { "sending ${msg} encoded as ${Hex.encode(bin)}" }
            output.send(bin)
        }
    }

    private suspend fun processActions(channelId: ByteVector32, actions: List<ChannelAction>) {
        var actualChannelId: ByteVector32 = channelId
        actions.forEach { action ->
            when {
                action is SendMessage && connected == Connection.ESTABLISHED -> sendToPeer(action.message)
                // sometimes channel actions include "self" command (such as CMD_SIGN)
                action is SendToSelf -> input.send(WrappedChannelEvent(actualChannelId, ExecuteCommand(action.command)))
                action is ProcessLocalFailure -> input.send(WrappedChannelError(actualChannelId, action.error, action.trigger))
                action is SendWatch -> watcher.watch(action.watch)
                action is PublishTx -> watcher.publish(action.tx)
                action is ProcessAdd -> {
                    val htlc = action.add
                    val incomingPayment = pendingIncomingPayments[htlc.paymentHash]

                    val currentBlockHeight = currentTip.first
                    val result = incomingPaymentHandler.processAdd(htlc, incomingPayment, currentBlockHeight)

                    if (result.status == IncomingPaymentHandler.Status.ACCEPTED || result.status == IncomingPaymentHandler.Status.REJECTED) {
                        pendingIncomingPayments.remove(htlc.paymentHash)
                    }
                    if (result.status == IncomingPaymentHandler.Status.ACCEPTED) {
                        listenerEventChannel.send(PaymentReceived(incomingPayment!!))
                    }
                    for (subaction in result.actions) {
                        input.send(subaction)
                    }
                }
                action is ProcessRemoteFailure -> {
                    val result = outgoingPaymentHandler.processRemoteFailure(action, channels, currentTip.first)
                    when (result) {
                        is OutgoingPaymentHandler.ProcessFailureResult.Progress -> {
                            listenerEventChannel.send(PaymentProgress(result.payment, result.trampolineFees))
                            for (subaction in result.actions) {
                                input.send(subaction)
                            }
                        }
                        is OutgoingPaymentHandler.ProcessFailureResult.Failure -> {
                            listenerEventChannel.send(PaymentNotSent(result.payment, result.reason))
                        }
                        is OutgoingPaymentHandler.ProcessFailureResult.UnknownPaymentFailure -> {
                            logger.error { "UnknownPaymentFailure" }
                        }
                    }
                }
                action is ProcessFulfill -> {
                    val result = outgoingPaymentHandler.processFulfill(action)
                    when (result) {
                        is OutgoingPaymentHandler.ProcessFulfillResult.Success -> {
                            listenerEventChannel.send(PaymentSent(result.payment, result.trampolineFees))
                        }
                        is OutgoingPaymentHandler.ProcessFulfillResult.Failure -> {
                            listenerEventChannel.send(PaymentNotSent(result.payment, result.reason))
                        }
                        is OutgoingPaymentHandler.ProcessFulfillResult.UnknownPaymentFailure -> {
                            logger.error { "UnknownPaymentFailure" }
                        }
                    }
                }
                action is StoreState -> {
                    logger.info { "storing state for channelId=$actualChannelId data=${action.data}" }
                    channelsDb.addOrUpdateChannel(action.data)
                }
                action is ChannelIdSwitch -> {
                    logger.info { "switching channel id from ${action.oldChannelId} to ${action.newChannelId}" }
                    actualChannelId = action.newChannelId
                    channels[action.oldChannelId]?.let {
                        channels = channels + (action.newChannelId to it)
                    }
                }
                else -> {
                    logger.warning { "unhandled action : $action" }
                    Unit
                }
            }
        }
    }

    private suspend fun handshake(
        ourKeys: Pair<ByteArray, ByteArray>,
        theirPubkey: ByteArray,
        r: suspend (Int) -> ByteArray,
        w: suspend (ByteArray) -> Unit
    ): Triple<CipherState, CipherState, ByteArray> {

        /**
         * See BOLT #8: during the handshake phase we are expecting 3 messages of 50, 50 and 66 bytes (including the prefix)
         *
         * @param reader handshake state reader
         * @return the size of the message the reader is expecting
         */
        fun expectedLength(reader: HandshakeStateReader): Int = when (reader.messages.size) {
            3, 2 -> 50
            1 -> 66
            else -> throw RuntimeException("invalid state")
        }

        val writer = makeWriter(ourKeys, theirPubkey)
        val (state1, message, _) = writer.write(ByteArray(0))
        w(byteArrayOf(prefix) + message)

        val payload = r(expectedLength(state1))
        require(payload[0] == prefix)

        val (writer1, _, _) = state1.read(payload.drop(1).toByteArray())
        val (_, message1, foo) = writer1.write(ByteArray(0))
        val (enc, dec, ck) = foo!!
        w(byteArrayOf(prefix) + message1)
        return Triple(enc, dec, ck)
    }

    private fun makeWriter(localStatic: Pair<ByteArray, ByteArray>, remoteStatic: ByteArray) = HandshakeState.initializeWriter(
        handshakePatternXK, prologue,
        localStatic, Pair(ByteArray(0), ByteArray(0)), remoteStatic, ByteArray(0),
        Secp256k1DHFunctions, Chacha20Poly1305CipherFunctions, SHA256HashFunctions
    )

    private fun makeReader(localStatic: Pair<ByteArray, ByteArray>) = HandshakeState.initializeReader(
        handshakePatternXK, prologue,
        localStatic, Pair(ByteArray(0), ByteArray(0)), ByteArray(0), ByteArray(0),
        Secp256k1DHFunctions, Chacha20Poly1305CipherFunctions, SHA256HashFunctions
    )

    private suspend fun run() {
        logger.info { "peer is active" }
        for (event in input) {
            processEvent(event)
        }
    }

    private suspend fun processEvent(event: PeerEvent) {

        when {
            event is BytesReceived -> {
                val msg = LightningMessage.decode(event.data)
                logger.verbose { "received $msg" }
                when {
                    msg is Init -> {
                        logger.info { "received $msg" }
                        logger.info { "peer is using features ${Features(msg.features)}" }
                        theirInit = msg
                        connected = Connection.ESTABLISHED
                        logger.info { "before channels: $channels" }
                        channels = channels.mapValues { entry ->
                            val (state1, actions) = entry.value.process(Connected(ourInit, theirInit!!))
                            processActions(entry.key, actions)
                            state1
                        }
                        logger.info { "after channels: $channels" }
                    }
                    msg is Ping -> {
                        val pong = Pong(ByteVector(ByteArray(msg.pongLength)))
                        output.send(LightningMessage.encode(pong)!!)
                    }
                    msg is Pong -> {
                    }
                    msg is Error && msg.channelId == ByteVector32.Zeroes -> {
                        logger.error { "connection error, failing all channels: ${msg.toAscii()}" }
                    }
                    msg is OpenChannel && theirInit == null -> {
                        logger.error { "they sent open_channel before init" }
                    }
                    msg is OpenChannel && channels.containsKey(msg.temporaryChannelId) -> {
                        logger.warning { "ignoring open_channel with duplicate temporaryChannelId=${msg.temporaryChannelId}" }
                    }
                    msg is OpenChannel -> {
                        val fundingKeyPath = KeyPath("/1/2/3")
                        val fundingPubkey = nodeParams.keyManager.fundingPublicKey(fundingKeyPath)
                        val (closingPubkey, closingPubkeyScript) = nodeParams.keyManager.closingPubkeyScript(fundingPubkey.publicKey)
                        val localPaymentBasepoint: PublicKey? = if (Features.canUseFeature(features, Features(theirInit!!.features), Feature.StaticRemoteKey)) {
                            closingPubkey
                        } else null
                        val localParams = LocalParams(
                            nodeParams.nodeId,
                            fundingKeyPath,
                            nodeParams.dustLimit,
                            nodeParams.maxHtlcValueInFlightMsat,
                            Satoshi(600),
                            nodeParams.htlcMinimum,
                            nodeParams.toRemoteDelayBlocks,
                            nodeParams.maxAcceptedHtlcs,
                            false,
                            closingPubkeyScript.toByteVector(),
                            localPaymentBasepoint,
                            features
                        )
                        val state = WaitForInit(
                            StaticParams(nodeParams, remoteNodeId),
                            currentTip,
                            onchainFeerates
                        )
                        val (state1, actions1) = state.process(
                            InitFundee(
                                msg.temporaryChannelId,
                                localParams,
                                theirInit!!
                            )
                        )
                        val (state2, actions2) = state1.process(MessageReceived(msg))
                        processActions(msg.temporaryChannelId, actions1 + actions2)
                        channels = channels + (msg.temporaryChannelId to state2)
                        logger.info { "new state for ${msg.temporaryChannelId}: $state2" }
                    }
                    msg is ChannelReestablish && !channels.containsKey(msg.channelId) -> {
                        if (msg.channelData.isEmpty()) {
                            sendToPeer(Error(msg.channelId, "unknown channel"))
                        } else {
                            when (val decrypted = runTrying { Helpers.decrypt(nodeParams.nodePrivateKey, msg.channelData) }) {
                                is Try.Success -> {
                                    logger.warning { "restoring channelId=${msg.channelId} from peer backup" }
                                    val backup = decrypted.result
                                    val state = WaitForInit(StaticParams(nodeParams, remoteNodeId), currentTip, onchainFeerates)
                                    val event1 = Restore(backup as ChannelState)
                                    val (state1, actions1) = state.process(event1)
                                    processActions(msg.channelId, actions1)

                                    val event2 = Connected(ourInit, theirInit!!)
                                    val (state2, actions2) = state1.process(event2)
                                    processActions(msg.channelId, actions2)

                                    val event3 = MessageReceived(msg)
                                    val (state3, actions3) = state2.process(event3)
                                    processActions(msg.channelId, actions3)
                                    channels = channels + (msg.channelId to state3)
                                }
                                is Try.Failure -> {
                                    logger.error(decrypted.error) { "failed to restore channelId=${msg.channelId}" }
                                }
                            }
                        }
                    }
                    msg is HasTemporaryChannelId && !channels.containsKey(msg.temporaryChannelId) -> {
                        logger.error { "received $msg for unknown temporary channel ${msg.temporaryChannelId}" }
                        sendToPeer(Error(msg.temporaryChannelId, "unknown channel"))
                    }
                    msg is HasTemporaryChannelId -> {
                        logger.info { "received $msg for temporary channel ${msg.temporaryChannelId}" }
                        val state = channels[msg.temporaryChannelId]!!
                        val event1 = MessageReceived(msg)
                        val (state1, actions) = state.process(event1)
                        channels = channels + (msg.temporaryChannelId to state1)
                        logger.info { "channel ${msg.temporaryChannelId} new state $state1" }
                        processActions(msg.temporaryChannelId, actions)
                        actions.filterIsInstance<ChannelIdSwitch>().forEach {
                            logger.info { "id switch from ${it.oldChannelId} to ${it.newChannelId}" }
                            channels = channels - it.oldChannelId + (it.newChannelId to state1)
                        }
                    }
                    msg is HasChannelId && !channels.containsKey(msg.channelId) -> {
                        logger.error { "received $msg for unknown channel ${msg.channelId}" }
                        sendToPeer(Error(msg.channelId, "unknown channel"))
                    }
                    msg is HasChannelId -> {
                        logger.info { "received $msg for channel ${msg.channelId}" }
                        val state = channels[msg.channelId]!!
                        val event1 = MessageReceived(msg)
                        val (state1, actions) = state.process(event1)
                        channels = channels + (msg.channelId to state1)
                        logger.info { "channel ${msg.channelId} new state $state1" }
                        processActions(msg.channelId, actions)
                    }
                    else -> logger.warning { "received unhandled message ${Hex.encode(event.data)}" }
                }
            } // event is ByteReceived
            event is WatchReceived && !channels.containsKey(event.watch.channelId) -> {
                logger.error { "received watch event ${event.watch} for unknown channel ${event.watch.channelId}}" }
            }
            event is WatchReceived -> {
                val state = channels[event.watch.channelId]!!
                val event1 = fr.acinq.eclair.channel.WatchReceived(event.watch)
                val (state1, actions) = state.process(event1)
                processActions(event.watch.channelId, actions)
                channels = channels + (event.watch.channelId to state1)
                logger.info { "channel ${event.watch.channelId} new state $state1" }
            } // event is WatchReceived
            //
            // receive payments
            //
            event is ReceivePayment -> {
                logger.info { "expecting to receive $event for payment hash ${event.paymentHash}" }
                val invoiceFeatures = mutableSetOf(ActivatedFeature(Feature.VariableLengthOnion, FeatureSupport.Optional), ActivatedFeature(Feature.PaymentSecret, FeatureSupport.Mandatory))
                if (nodeParams.features.hasFeature(Feature.BasicMultiPartPayment)) {
                    invoiceFeatures.add(ActivatedFeature(Feature.BasicMultiPartPayment, FeatureSupport.Optional))
                }
<<<<<<< HEAD
                val extraHops = nodeParams.trampolineNode?.let {
                    val peerId = ShortChannelId.peerId(nodeParams.nodeId)
                    val hop = PaymentRequest.TaggedField.ExtraHop(it.first, peerId, MilliSatoshi(1000), 100, CltvExpiryDelta(144))
                    listOf(listOf(hop))
                } ?: listOf()
=======
                val extraHops = run {
                    val peerId = ShortChannelId.peerId(nodeParams.nodeId)
                    val hop = PaymentRequest.TaggedField.ExtraHop(nodeParams.trampolineNode.id, peerId, MilliSatoshi(1000), 100, CltvExpiryDelta(144))
                    listOf(listOf(hop))
                }
>>>>>>> 0f6bc6ac
                logger.info { "using routing hints $extraHops" }
                val pr =
                    PaymentRequest.create(nodeParams.chainHash, event.amount, event.paymentHash, nodeParams.nodePrivateKey, event.description, PaymentRequest.DEFAULT_MIN_FINAL_EXPIRY_DELTA, Features(invoiceFeatures), extraHops = extraHops)
                logger.info { "payment request ${pr.write()}" }
                pendingIncomingPayments[event.paymentHash] = IncomingPayment(pr, event.paymentPreimage)
                listenerEventChannel.send(PaymentRequestGenerated(event, pr.write()))
                event.result.complete(pr)
            }
            //
            // send payments
            //
            event is SendPayment -> {
                val result = outgoingPaymentHandler.sendPayment(event, channels, currentTip.first)
                when (result) {
                    is OutgoingPaymentHandler.SendPaymentResult.Progress -> {
                        listenerEventChannel.send(PaymentProgress(result.payment, result.trampolineFees))
                        for (action in result.actions) {
                            input.send(action)
                        }
                    }
                    is OutgoingPaymentHandler.SendPaymentResult.Failure -> {
                        listenerEventChannel.send(PaymentNotSent(result.payment, result.reason))
                    }
                }
            }
            event is WrappedChannelEvent && event.channelId == ByteVector32.Zeroes -> {
                // this is for all channels
                channels.forEach { (key, value) ->
                    val (state1, actions) = value.process(event.channelEvent)
                    processActions(key, actions)
                    channels = channels + (key to state1)
                }
            }
            event is WrappedChannelEvent && !channels.containsKey(event.channelId) -> {
                logger.error { "received ${event.channelEvent} for a unknown channel ${event.channelId}" }
            }
            event is WrappedChannelEvent -> {
                val state = channels[event.channelId]!!
                val (state1, actions) = state.process(event.channelEvent)
                processActions(event.channelId, actions)
                channels = channels + (event.channelId to state1)
            }
            event is WrappedChannelError -> {
                val result = outgoingPaymentHandler.processLocalFailure(event, channels, currentTip.first)
                when (result) {
                    is OutgoingPaymentHandler.ProcessFailureResult.Progress -> {
                        listenerEventChannel.send(PaymentProgress(result.payment, result.trampolineFees))
                        for (action in result.actions) {
                            input.send(action)
                        }
                    }
                    is OutgoingPaymentHandler.ProcessFailureResult.Failure -> {
                        listenerEventChannel.send(PaymentNotSent(result.payment, result.reason))
                    }
                    is OutgoingPaymentHandler.ProcessFailureResult.UnknownPaymentFailure -> {
                        logger.error { "UnknownPaymentFailure" }
                    }
                    null -> {
                        // error that didn't affect an outgoing payment
                    }
                }
            }
            event is CheckPaymentsTimeout -> {
                val actions = incomingPaymentHandler.checkPaymentsTimeout(currentTimestampSeconds())
                actions.forEach { input.send(it) }
            }
            event is ListChannels -> {
                event.channels.complete(channels.values.toList())
            }
        }
    }
}<|MERGE_RESOLUTION|>--- conflicted
+++ resolved
@@ -35,6 +35,7 @@
 data class ReceivePayment(val paymentPreimage: ByteVector32, val amount: MilliSatoshi?, val expiry: CltvExpiry, val description: String, val result: CompletableDeferred<PaymentRequest>) : PeerEvent() {
     val paymentHash = Crypto.sha256(paymentPreimage).toByteVector32()
 }
+
 data class SendPayment(val paymentId: UUID, val paymentRequest: PaymentRequest, val paymentAmount: MilliSatoshi) : PeerEvent()
 data class WrappedChannelEvent(val channelId: ByteVector32, val channelEvent: ChannelEvent) : PeerEvent()
 data class WrappedChannelError(val channelId: ByteVector32, val error: Throwable, val trigger: ChannelEvent) : PeerEvent()
@@ -525,19 +526,11 @@
                 if (nodeParams.features.hasFeature(Feature.BasicMultiPartPayment)) {
                     invoiceFeatures.add(ActivatedFeature(Feature.BasicMultiPartPayment, FeatureSupport.Optional))
                 }
-<<<<<<< HEAD
-                val extraHops = nodeParams.trampolineNode?.let {
-                    val peerId = ShortChannelId.peerId(nodeParams.nodeId)
-                    val hop = PaymentRequest.TaggedField.ExtraHop(it.first, peerId, MilliSatoshi(1000), 100, CltvExpiryDelta(144))
-                    listOf(listOf(hop))
-                } ?: listOf()
-=======
                 val extraHops = run {
                     val peerId = ShortChannelId.peerId(nodeParams.nodeId)
                     val hop = PaymentRequest.TaggedField.ExtraHop(nodeParams.trampolineNode.id, peerId, MilliSatoshi(1000), 100, CltvExpiryDelta(144))
                     listOf(listOf(hop))
                 }
->>>>>>> 0f6bc6ac
                 logger.info { "using routing hints $extraHops" }
                 val pr =
                     PaymentRequest.create(nodeParams.chainHash, event.amount, event.paymentHash, nodeParams.nodePrivateKey, event.description, PaymentRequest.DEFAULT_MIN_FINAL_EXPIRY_DELTA, Features(invoiceFeatures), extraHops = extraHops)
