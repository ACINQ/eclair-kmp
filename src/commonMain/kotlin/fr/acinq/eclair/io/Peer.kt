--- conflicted
+++ resolved
@@ -368,10 +368,7 @@
         when {
             event is BytesReceived -> {
                 val msg = LightningMessage.decode(event.data)
-<<<<<<< HEAD
-=======
                 logger.verbose { "received $msg" }
->>>>>>> 85a3bd84
                 when {
                     msg is Init -> {
                         logger.info { "received $msg" }
@@ -519,24 +516,8 @@
             // receive payments
             //
             event is ReceivePayment -> {
-<<<<<<< HEAD
-                logger.info { "expecting to receive $event for payment hash ${event.paymentHash}" }
-                val invoiceFeatures = mutableSetOf(ActivatedFeature(Feature.VariableLengthOnion, FeatureSupport.Optional), ActivatedFeature(Feature.PaymentSecret, FeatureSupport.Mandatory))
-                if (nodeParams.features.hasFeature(Feature.BasicMultiPartPayment)) {
-                    invoiceFeatures.add(ActivatedFeature(Feature.BasicMultiPartPayment, FeatureSupport.Optional))
-                }
-                val extraHops = nodeParams.trampolineNode?.let {
-                    val peerId = ShortChannelId.peerId(nodeParams.nodeId)
-                    val hop = PaymentRequest.TaggedField.ExtraHop(it.first, peerId, MilliSatoshi(1000), 100, CltvExpiryDelta(144))
-                    listOf(listOf(hop))
-                } ?: listOf()
-                logger.info { "using routing hints $extraHops" }
-                val pr =
-                    PaymentRequest.create(nodeParams.chainHash, event.amount, event.paymentHash, nodeParams.nodePrivateKey, event.description, PaymentRequest.DEFAULT_MIN_FINAL_EXPIRY_DELTA, Features(invoiceFeatures), extraHops = extraHops)
-=======
                 logger.info { "creating invoice $event" }
                 val pr = incomingPaymentHandler.createInvoice(event.paymentPreimage, event.amount, event.description)
->>>>>>> 85a3bd84
                 logger.info { "payment request ${pr.write()}" }
                 listenerEventChannel.send(PaymentRequestGenerated(event, pr.write()))
                 event.result.complete(pr)
