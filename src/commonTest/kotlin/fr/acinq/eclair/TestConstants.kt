package fr.acinq.eclair

import fr.acinq.bitcoin.Block
import fr.acinq.bitcoin.ByteVector
import fr.acinq.bitcoin.ByteVector32
import fr.acinq.bitcoin.Script
import fr.acinq.eclair.Eclair.randomKey
import fr.acinq.eclair.blockchain.fee.FeeratePerKw
import fr.acinq.eclair.blockchain.fee.FeerateTolerance
import fr.acinq.eclair.blockchain.fee.OnChainFeeConf
import fr.acinq.eclair.channel.LocalParams
import fr.acinq.eclair.crypto.LocalKeyManager
import fr.acinq.eclair.io.PeerChannels
import fr.acinq.eclair.utils.msat
import fr.acinq.eclair.utils.sat
import fr.acinq.eclair.wire.OnionRoutingPacket

@OptIn(ExperimentalUnsignedTypes::class)
object TestConstants {
    const val defaultBlockHeight = 400_000
    val fundingSatoshis = 1_000_000.sat
    val pushMsat = 200_000_000.msat
    val feeratePerKw = FeeratePerKw(10_000.sat)
    val emptyOnionPacket = OnionRoutingPacket(0, ByteVector(ByteArray(33)), ByteVector(ByteArray(OnionRoutingPacket.PaymentPacketLength)), ByteVector32.Zeroes)

    object Alice {
        val seed = ByteVector32("0101010101010101010101010101010101010101010101010101010101010101")
        val keyManager = LocalKeyManager(seed, Block.RegtestGenesisBlock.hash)
        val nodeParams = NodeParams(
            keyManager = keyManager,
            alias = "alice",
            features = Features(
                setOf(
                    ActivatedFeature(Feature.InitialRoutingSync, FeatureSupport.Optional),
                    ActivatedFeature(Feature.OptionDataLossProtect, FeatureSupport.Optional),
                    ActivatedFeature(Feature.ChannelRangeQueries, FeatureSupport.Optional),
                    ActivatedFeature(Feature.ChannelRangeQueriesExtended, FeatureSupport.Optional),
                    ActivatedFeature(Feature.VariableLengthOnion, FeatureSupport.Optional),
                    ActivatedFeature(Feature.PaymentSecret, FeatureSupport.Optional),
                    ActivatedFeature(Feature.StaticRemoteKey, FeatureSupport.Mandatory),
                    ActivatedFeature(Feature.AnchorOutputs, FeatureSupport.Mandatory),
                    ActivatedFeature(Feature.TrampolinePayment, FeatureSupport.Optional)
                )
            ),
            dustLimit = 1100.sat,
            onChainFeeConf = OnChainFeeConf(
                closeOnOfflineMismatch = true,
                updateFeeMinDiffRatio = 0.1,
                feerateTolerance = FeerateTolerance(ratioLow = 0.5, ratioHigh = 5.0)
            ),
            maxHtlcValueInFlightMsat = 150000000L,
            maxAcceptedHtlcs = 100,
            expiryDeltaBlocks = CltvExpiryDelta(144),
            fulfillSafetyBeforeTimeoutBlocks = CltvExpiryDelta(6),
            htlcMinimum = 0.msat,
            minDepthBlocks = 3,
            toRemoteDelayBlocks = CltvExpiryDelta(144),
            maxToLocalDelayBlocks = CltvExpiryDelta(1000),
            feeBase = 546000.msat,
            feeProportionalMillionth = 10,
            reserveToFundingRatio = 0.01, // note: not used (overridden below)
            maxReserveToFundingRatio = 0.05,
            revocationTimeoutSeconds = 20,
            authTimeoutSeconds = 10,
            initTimeoutSeconds = 10,
            pingIntervalSeconds = 30,
            pingTimeoutSeconds = 10,
            pingDisconnect = true,
            autoReconnect = false,
            initialRandomReconnectDelaySeconds = 5,
            maxReconnectIntervalSeconds = 3600,
            chainHash = Block.RegtestGenesisBlock.hash,
            channelFlags = 1,
            paymentRequestExpirySeconds = 3600,
            multiPartPaymentExpirySeconds = 60,
            minFundingSatoshis = 1000.sat,
            maxFundingSatoshis = 16777215.sat,
            maxPaymentAttempts = 5,
            trampolineNode = NodeUri(randomKey().publicKey(), "alice.com", 9735),
            enableTrampolinePayment = true
        )

        val channelParams: LocalParams = PeerChannels.makeChannelParams(
            nodeParams,
<<<<<<< HEAD
            ByteVector(Script.write(Script.pay2wpkh(Eclair.randomKey().publicKey()))),
            true,
=======
            ByteVector(Script.write(Script.pay2wpkh(randomKey().publicKey()))),
            randomKey().publicKey(),
            isFunder = true,
>>>>>>> cb90c022
            fundingSatoshis
        ).copy(channelReserve = 10000.sat) // Bob will need to keep that much satoshis as direct payment
    }

    object Bob {
        val seed = ByteVector32("0202020202020202020202020202020202020202020202020202020202020202")
        val keyManager = LocalKeyManager(Alice.seed, Block.RegtestGenesisBlock.hash)
        val nodeParams = NodeParams(
            keyManager = keyManager,
            alias = "bob",
            features = Features(
                setOf(
                    ActivatedFeature(Feature.InitialRoutingSync, FeatureSupport.Optional),
                    ActivatedFeature(Feature.OptionDataLossProtect, FeatureSupport.Optional),
                    ActivatedFeature(Feature.ChannelRangeQueries, FeatureSupport.Optional),
                    ActivatedFeature(Feature.ChannelRangeQueriesExtended, FeatureSupport.Optional),
                    ActivatedFeature(Feature.VariableLengthOnion, FeatureSupport.Optional),
                    ActivatedFeature(Feature.PaymentSecret, FeatureSupport.Optional),
                    ActivatedFeature(Feature.StaticRemoteKey, FeatureSupport.Mandatory),
                    ActivatedFeature(Feature.AnchorOutputs, FeatureSupport.Mandatory),
                    ActivatedFeature(Feature.TrampolinePayment, FeatureSupport.Optional)
                )
            ),
            dustLimit = 1000.sat,
            onChainFeeConf = OnChainFeeConf(
                closeOnOfflineMismatch = true,
                updateFeeMinDiffRatio = 0.1,
                feerateTolerance = FeerateTolerance(ratioLow = 0.5, ratioHigh = 5.0)
            ),
            maxHtlcValueInFlightMsat = Long.MAX_VALUE,
            maxAcceptedHtlcs = 100,
            expiryDeltaBlocks = CltvExpiryDelta(144),
            fulfillSafetyBeforeTimeoutBlocks = CltvExpiryDelta(6),
            htlcMinimum = 1000.msat,
            minDepthBlocks = 3,
            toRemoteDelayBlocks = CltvExpiryDelta(144),
            maxToLocalDelayBlocks = CltvExpiryDelta(1000),
            feeBase = 546000.msat,
            feeProportionalMillionth = 10,
            reserveToFundingRatio = 0.01, // note: not used (overridden below)
            maxReserveToFundingRatio = 0.05,
            revocationTimeoutSeconds = 20,
            authTimeoutSeconds = 10,
            initTimeoutSeconds = 10,
            pingIntervalSeconds = 30,
            pingTimeoutSeconds = 10,
            pingDisconnect = true,
            autoReconnect = false,
            initialRandomReconnectDelaySeconds = 5,
            maxReconnectIntervalSeconds = 3600,
            chainHash = Block.RegtestGenesisBlock.hash,
            channelFlags = 1,
            paymentRequestExpirySeconds = 3600,
            multiPartPaymentExpirySeconds = 60,
            minFundingSatoshis = 1000.sat,
            maxFundingSatoshis = 16777215.sat,
            maxPaymentAttempts = 5,
            trampolineNode = NodeUri(randomKey().publicKey(), "bob.com", 9735),
            enableTrampolinePayment = true
        )

        val channelParams: LocalParams = PeerChannels.makeChannelParams(
            nodeParams,
<<<<<<< HEAD
            ByteVector(Script.write(Script.pay2wpkh(Eclair.randomKey().publicKey()))),
            false,
=======
            ByteVector(Script.write(Script.pay2wpkh(randomKey().publicKey()))),
            randomKey().publicKey(),
            isFunder = false,
>>>>>>> cb90c022
            fundingSatoshis
        ).copy(channelReserve = 20000.sat) // Alice will need to keep that much satoshis as direct payment
    }

}<|MERGE_RESOLUTION|>--- conflicted
+++ resolved
@@ -82,14 +82,8 @@
 
         val channelParams: LocalParams = PeerChannels.makeChannelParams(
             nodeParams,
-<<<<<<< HEAD
-            ByteVector(Script.write(Script.pay2wpkh(Eclair.randomKey().publicKey()))),
-            true,
-=======
             ByteVector(Script.write(Script.pay2wpkh(randomKey().publicKey()))),
-            randomKey().publicKey(),
             isFunder = true,
->>>>>>> cb90c022
             fundingSatoshis
         ).copy(channelReserve = 10000.sat) // Bob will need to keep that much satoshis as direct payment
     }
@@ -153,14 +147,8 @@
 
         val channelParams: LocalParams = PeerChannels.makeChannelParams(
             nodeParams,
-<<<<<<< HEAD
-            ByteVector(Script.write(Script.pay2wpkh(Eclair.randomKey().publicKey()))),
-            false,
-=======
             ByteVector(Script.write(Script.pay2wpkh(randomKey().publicKey()))),
-            randomKey().publicKey(),
             isFunder = false,
->>>>>>> cb90c022
             fundingSatoshis
         ).copy(channelReserve = 20000.sat) // Alice will need to keep that much satoshis as direct payment
     }
