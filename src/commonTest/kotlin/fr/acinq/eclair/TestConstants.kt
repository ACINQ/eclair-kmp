--- conflicted
+++ resolved
@@ -96,11 +96,7 @@
                     ActivatedFeature(Feature.VariableLengthOnion, FeatureSupport.Optional)
                 )
             ),
-<<<<<<< HEAD
-            dustLimit = 1100.sat,
-=======
             dustLimit = 1000.sat,
->>>>>>> cd2a8e72
             onChainFeeConf = OnChainFeeConf(
                 maxFeerateMismatch = 1.5,
                 closeOnOfflineMismatch = true,
