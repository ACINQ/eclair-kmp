package fr.acinq.eclair.channel

import fr.acinq.bitcoin.*
import fr.acinq.eclair.*
import fr.acinq.eclair.blockchain.Watch
import fr.acinq.eclair.blockchain.WatchConfirmed
import fr.acinq.eclair.blockchain.WatchEventConfirmed
import fr.acinq.eclair.blockchain.fee.OnchainFeerates
import fr.acinq.eclair.payment.OutgoingPacket
import fr.acinq.eclair.payment.relay.Origin
import fr.acinq.eclair.router.ChannelHop
import fr.acinq.eclair.utils.UUID
import fr.acinq.eclair.utils.msat
import fr.acinq.eclair.utils.toByteVector32
import fr.acinq.eclair.wire.*
import org.kodein.log.Logger
import kotlin.reflect.typeOf
import kotlin.test.assertEquals
import kotlin.test.assertTrue
import kotlin.test.fail

// LN Message
inline fun <reified T : LightningMessage> List<ChannelAction>.findOutgoingMessage(): T =
    filterIsInstance<SendMessage>().map { it.message }.firstOrNull { it is T } as T? ?: fail("cannot find LightningMessage ${T::class}.")
internal inline fun <reified T> List<ChannelAction>.hasMessage() = assertTrue { any { it is SendMessage && it.message is T } }
internal inline fun <reified T> List<ChannelAction>.messages() = filterIsInstance<SendMessage>().filter { it.message is T }.map { it.message }
internal inline fun <reified T> List<ChannelAction>.watches() = filterIsInstance<SendWatch>().filter { it.watch is T }.map { it.watch }

// Commands
inline fun <reified T : Command> List<ChannelAction>.findProcessCommand(): T =
    filterIsInstance<ProcessCommand>().map { it.command }.firstOrNull { it is T } as T? ?: fail("cannot find ProcessCommand ${T::class}.")

internal inline fun <reified T> List<ChannelAction>.hasCommand() = assertTrue { any { it is ProcessCommand && it.command is T } }

// Errors
inline fun <reified T : Throwable> List<ChannelAction>.findError(): T =
    filterIsInstance<HandleError>().map { it.error }.firstOrNull { it is T } as T? ?: fail("cannot find HandleError ${T::class}.")
internal inline fun <reified T> List<ChannelAction>.hasError() = assertTrue { any { it is HandleError && it.error is T } }

object TestsHelper {
    fun init(channelVersion: ChannelVersion = ChannelVersion.STANDARD, currentHeight: Int = 0, fundingAmount: Satoshi = TestConstants.fundingSatoshis): Triple<WaitForAcceptChannel, WaitForOpenChannel, OpenChannel> {
<<<<<<< HEAD
        var alice: ChannelState = WaitForInit(StaticParams(TestConstants.Alice.nodeParams, TestConstants.Bob.keyManager.nodeId), currentTip = Pair(currentHeight, Block.RegtestGenesisBlock.header), currentOnchainFeerates = OnchainFeerates(1500, 1500, 1500, 1500))
        var bob: ChannelState = WaitForInit(StaticParams(TestConstants.Bob.nodeParams, TestConstants.Alice.keyManager.nodeId), currentTip = Pair(currentHeight, Block.RegtestGenesisBlock.header), currentOnchainFeerates = OnchainFeerates(1500, 1500, 1500, 1500))
=======
        var alice: ChannelState =
            WaitForInit(
                StaticParams(TestConstants.Alice.nodeParams, TestConstants.Bob.keyManager.nodeId),
                currentTip = Pair(currentHeight, Block.RegtestGenesisBlock.header),
                currentOnchainFeerates = OnchainFeerates(10000, 10000, 10000, 10000, 10000)
            )
        var bob: ChannelState =
            WaitForInit(
                StaticParams(TestConstants.Bob.nodeParams, TestConstants.Alice.keyManager.nodeId),
                currentTip = Pair(currentHeight, Block.RegtestGenesisBlock.header),
                currentOnchainFeerates = OnchainFeerates(10000, 10000, 10000, 10000, 10000)
            )
>>>>>>> cd2a8e72
        val channelFlags = 0.toByte()
        var aliceChannelParams = TestConstants.Alice.channelParams
        var bobChannelParams = TestConstants.Bob.channelParams
        if (channelVersion.isSet(ChannelVersion.ZERO_RESERVE_BIT)) {
            aliceChannelParams = aliceChannelParams.copy(channelReserve = Satoshi(0))
        }
        val aliceInit = Init(ByteVector(aliceChannelParams.features.toByteArray()))
        val bobInit = Init(ByteVector(bobChannelParams.features.toByteArray()))
        var ra = alice.process(
            InitFunder(
                ByteVector32.Zeroes,
                fundingAmount,
                TestConstants.pushMsat,
                TestConstants.feeratePerKw,
                TestConstants.feeratePerKw,
                aliceChannelParams,
                bobInit,
                channelFlags,
                channelVersion
            )
        )
        alice = ra.first
        assertTrue { alice is WaitForAcceptChannel }
        var rb = bob.process(InitFundee(ByteVector32.Zeroes, bobChannelParams, aliceInit))
        bob = rb.first
        assertTrue { bob is WaitForOpenChannel }
        val open = ra.second.findOutgoingMessage<OpenChannel>()
        return Triple(alice as WaitForAcceptChannel, bob as WaitForOpenChannel, open)
    }

    fun reachNormal(channelVersion: ChannelVersion = ChannelVersion.STANDARD, currentHeight: Int = 0, fundingAmount: Satoshi = TestConstants.fundingSatoshis): Pair<Normal, Normal> {
        val (a, b, open) = init(channelVersion, currentHeight, fundingAmount)
        var alice = a as ChannelState
        var bob = b as ChannelState
        var rb = bob.process(MessageReceived(open))
        bob = rb.first
        val accept = rb.second.findOutgoingMessage<AcceptChannel>()
        var ra = alice.process(MessageReceived(accept))
        alice = ra.first
        val makeFundingTx = run {
            val candidates = ra.second.filterIsInstance<MakeFundingTx>()
            if (candidates.isEmpty()) throw IllegalArgumentException("cannot find MakeFundingTx")
            candidates.first()
        }
        val fundingTx = Transaction(
            version = 2,
            txIn = listOf(),
            txOut = listOf(TxOut(makeFundingTx.amount, makeFundingTx.pubkeyScript)),
            lockTime = 0
        )
        ra = alice.process(MakeFundingTxResponse(fundingTx, 0, Satoshi((100))))
        alice = ra.first
        val created = ra.second.findOutgoingMessage<FundingCreated>()
        rb = bob.process(MessageReceived(created))
        bob = rb.first
        val signedBob = rb.second.findOutgoingMessage<FundingSigned>()
        ra = alice.process(MessageReceived(signedBob))
        alice = ra.first
        val watchConfirmed = run {
            val candidates = ra.second.filterIsInstance<SendWatch>().map { it.watch }.filterIsInstance<WatchConfirmed>()
            if (candidates.isEmpty()) throw IllegalArgumentException("cannot find WatchConfirmed")
            candidates.first()
        }

        ra = alice.process(WatchReceived(WatchEventConfirmed(watchConfirmed.channelId, watchConfirmed.event, currentHeight + 144, 1, fundingTx)))
        alice = ra.first
        val fundingLockedAlice = ra.second.findOutgoingMessage<FundingLocked>()

        rb = bob.process(WatchReceived(WatchEventConfirmed(watchConfirmed.channelId, watchConfirmed.event, currentHeight + 144, 1, fundingTx)))
        bob = rb.first
        val fundingLockedBob = rb.second.findOutgoingMessage<FundingLocked>()

        ra = alice.process(MessageReceived(fundingLockedBob))
        alice = ra.first

        rb = bob.process(MessageReceived(fundingLockedAlice))
        bob = rb.first

        return Pair(alice as Normal, bob as Normal)
    }

<<<<<<< HEAD
    fun signAndRevack(alice: ChannelState, bob: ChannelState): Pair<ChannelState, ChannelState> {
        val (alice1, actions1) = alice.process(ExecuteCommand(CMD_SIGN))
        val commitSig = actions1.findOutgoingMessage<CommitSig>()
        val (bob1, actions2) = bob.process(MessageReceived(commitSig))
        val revack = actions2.findOutgoingMessage<RevokeAndAck>()
        val (alice2, _) = alice1.process(MessageReceived(revack))
        return Pair(alice2, bob1)
    }

    inline fun <reified T : LightningMessage> List<ChannelAction>.hasOutgoingMessage(): T? {
        val candidates = this.filterIsInstance<SendMessage>().map { it.message }.filterIsInstance<T>()
        return candidates.firstOrNull()
    }

    inline fun <reified T : LightningMessage> List<ChannelAction>.findOutgoingMessage(): T {
        return hasOutgoingMessage() ?: throw IllegalArgumentException("cannot find ${T::class}")
    }

    inline fun <reified T : Watch> List<ChannelAction>.findOutgoingWatch(): T {
        val candidates = this.filterIsInstance<SendWatch>().map { it.watch }.filterIsInstance<T>()
        if (candidates.isEmpty()) throw IllegalArgumentException("cannot find ${T::class}")
        return candidates.first()
    }

    fun makeCmdAdd(amount: MilliSatoshi, destination: PublicKey, currentBlockHeight: Long, paymentPreimage: ByteVector32 = Eclair.randomBytes32(), paymentId: UUID = UUID.randomUUID()): Pair<ByteVector32, CMD_ADD_HTLC> {
=======
    fun makeCmdAdd(amount: MilliSatoshi, destination: PublicKey, currentBlockHeight: Long, paymentPreimage: ByteVector32 = Eclair.randomBytes32(), id: UUID = UUID.randomUUID()): Pair<ByteVector32, CMD_ADD_HTLC> {
>>>>>>> cd2a8e72
        val paymentHash: ByteVector32 = Crypto.sha256(paymentPreimage).toByteVector32()
        val expiry = CltvExpiryDelta(144).toCltvExpiry(currentBlockHeight)
        val dummyKey = PrivateKey(ByteVector32("0101010101010101010101010101010101010101010101010101010101010101")).publicKey()
        val dummyUpdate = ChannelUpdate(ByteVector64.Zeroes, ByteVector32.Zeroes, ShortChannelId(144, 0, 0), 0, 0, 0, CltvExpiryDelta(1), 0.msat, 0.msat, 0, null)
        val cmd = OutgoingPacket.buildCommand(paymentId, paymentHash, listOf(ChannelHop(dummyKey, destination, dummyUpdate)), FinalLegacyPayload(amount, expiry)).first.copy(commit = false)
        return Pair(paymentPreimage, cmd)
    }

    fun addHtlc(amount: MilliSatoshi, payer: ChannelState, payee: ChannelState): Triple<Pair<ChannelState, ChannelState>, ByteVector32, UpdateAddHtlc> {
        val currentBlockHeight = payer.currentBlockHeight.toLong()
        val (paymentPreimage, cmd) = makeCmdAdd(amount, payee.staticParams.nodeParams.nodeId, currentBlockHeight)
        val (sender0, receiver0, htlc) = addHtlc(cmd, payer, payee)
        return Triple(sender0 to receiver0, paymentPreimage, htlc)
    }

    fun addHtlc(cmdAdd: CMD_ADD_HTLC, payer: ChannelState, payee: ChannelState): Triple<ChannelState, ChannelState, UpdateAddHtlc> {
        val (sender0, senderActions0) = payer.process(ExecuteCommand(cmdAdd))
        val htlc = senderActions0.findOutgoingMessage<UpdateAddHtlc>()

        val (receiver0, _) = payee.process(MessageReceived(htlc))
        assertTrue(receiver0 is HasCommitments)
        assertTrue(receiver0.commitments.remoteChanges.proposed.contains(htlc))

        return Triple(sender0, receiver0, htlc)
    }

    fun fulfillHtlc(id: Long, paymentPreimage: ByteVector32, payer: ChannelState, payee: ChannelState): Pair<ChannelState, ChannelState> {
        val (payee0, payeeActions0) = payee.process(ExecuteCommand(CMD_FULFILL_HTLC(id, paymentPreimage)))
        val fulfillHtlc = payeeActions0.findOutgoingMessage<UpdateFulfillHtlc>()

        val (payer0, _) = payer.process(MessageReceived(fulfillHtlc))
        assertTrue(payer0 is HasCommitments)
        assertTrue(payer0.commitments.remoteChanges.proposed.contains(fulfillHtlc))

        return payer0 to payee0
    }

    fun crossSign(nodeA: ChannelState, nodeB: ChannelState): Pair<ChannelState, ChannelState> {
        assertTrue(nodeA is HasCommitments)
        assertTrue(nodeB is HasCommitments)

        val sCommitIndex = nodeA.commitments.localCommit.index
        val rCommitIndex = nodeB.commitments.localCommit.index
        val rHasChanges = nodeB.commitments.localHasChanges()

        val (sender0, sActions0) = nodeA.process(ExecuteCommand(CMD_SIGN))
        val commitSig0 = sActions0.findOutgoingMessage<CommitSig>()

        val (receiver0, rActions0) = nodeB.process(MessageReceived(commitSig0))
        val revokeAndAck0 = rActions0.findOutgoingMessage<RevokeAndAck>()
        val commandSign0 = rActions0.findProcessCommand<CMD_SIGN>()

        val (sender1, _) = sender0.process(MessageReceived(revokeAndAck0))
        val (receiver1, rActions1) = receiver0.process(ExecuteCommand(commandSign0))
        val commitSig1 = rActions1.findOutgoingMessage<CommitSig>()

        val (sender2, sActions2) = sender1.process(MessageReceived(commitSig1))
        val revokeAndAck1 = sActions2.findOutgoingMessage<RevokeAndAck>()
        val (receiver2, _) = receiver1.process(MessageReceived(revokeAndAck1))

        if (rHasChanges) {
            val commandSign1 = sActions2.findProcessCommand<CMD_SIGN>()
            val (sender3, sActions3) = sender2.process(ExecuteCommand(commandSign1))
            val commitSig2 = sActions3.findOutgoingMessage<CommitSig>()

            val (receiver3, rActions3) = receiver2.process(MessageReceived(commitSig2))
            val revokeAndAck2 = rActions3.findOutgoingMessage<RevokeAndAck>()
            val (sender4, _) = sender3.process(MessageReceived(revokeAndAck2))

            sender4 as HasCommitments ; receiver3 as HasCommitments
            assertEquals(sCommitIndex + 1, sender4.commitments.localCommit.index)
            assertEquals(sCommitIndex + 2, sender4.commitments.remoteCommit.index)
            assertEquals(rCommitIndex + 2, receiver3.commitments.localCommit.index)
            assertEquals(rCommitIndex + 1, receiver3.commitments.remoteCommit.index)

            return sender4 to receiver3
        } else {
            sender2 as HasCommitments ; receiver2 as HasCommitments
            assertEquals(sCommitIndex + 1, sender2.commitments.localCommit.index)
            assertEquals(sCommitIndex + 1, sender2.commitments.remoteCommit.index)
            assertEquals(rCommitIndex + 1, receiver2.commitments.localCommit.index)
            assertEquals(rCommitIndex + 1, receiver2.commitments.remoteCommit.index)

            return sender2 to receiver2
        }
    }

    fun signAndRevack(alice: ChannelState, bob: ChannelState): Pair<ChannelState, ChannelState> {
        val (alice1, actions1) = alice.process(ExecuteCommand(CMD_SIGN))
        val commitSig = actions1.findOutgoingMessage<CommitSig>()
        val (bob1, actions2) = bob.process(MessageReceived(commitSig))
        val revack = actions2.findOutgoingMessage<RevokeAndAck>()
        val (alice2, _) = alice1.process(MessageReceived(revack))
        return Pair(alice2, bob1)
    }
}<|MERGE_RESOLUTION|>--- conflicted
+++ resolved
@@ -7,42 +7,17 @@
 import fr.acinq.eclair.blockchain.WatchEventConfirmed
 import fr.acinq.eclair.blockchain.fee.OnchainFeerates
 import fr.acinq.eclair.payment.OutgoingPacket
-import fr.acinq.eclair.payment.relay.Origin
 import fr.acinq.eclair.router.ChannelHop
 import fr.acinq.eclair.utils.UUID
 import fr.acinq.eclair.utils.msat
 import fr.acinq.eclair.utils.toByteVector32
 import fr.acinq.eclair.wire.*
-import org.kodein.log.Logger
-import kotlin.reflect.typeOf
 import kotlin.test.assertEquals
 import kotlin.test.assertTrue
 import kotlin.test.fail
 
-// LN Message
-inline fun <reified T : LightningMessage> List<ChannelAction>.findOutgoingMessage(): T =
-    filterIsInstance<SendMessage>().map { it.message }.firstOrNull { it is T } as T? ?: fail("cannot find LightningMessage ${T::class}.")
-internal inline fun <reified T> List<ChannelAction>.hasMessage() = assertTrue { any { it is SendMessage && it.message is T } }
-internal inline fun <reified T> List<ChannelAction>.messages() = filterIsInstance<SendMessage>().filter { it.message is T }.map { it.message }
-internal inline fun <reified T> List<ChannelAction>.watches() = filterIsInstance<SendWatch>().filter { it.watch is T }.map { it.watch }
-
-// Commands
-inline fun <reified T : Command> List<ChannelAction>.findProcessCommand(): T =
-    filterIsInstance<ProcessCommand>().map { it.command }.firstOrNull { it is T } as T? ?: fail("cannot find ProcessCommand ${T::class}.")
-
-internal inline fun <reified T> List<ChannelAction>.hasCommand() = assertTrue { any { it is ProcessCommand && it.command is T } }
-
-// Errors
-inline fun <reified T : Throwable> List<ChannelAction>.findError(): T =
-    filterIsInstance<HandleError>().map { it.error }.firstOrNull { it is T } as T? ?: fail("cannot find HandleError ${T::class}.")
-internal inline fun <reified T> List<ChannelAction>.hasError() = assertTrue { any { it is HandleError && it.error is T } }
-
 object TestsHelper {
     fun init(channelVersion: ChannelVersion = ChannelVersion.STANDARD, currentHeight: Int = 0, fundingAmount: Satoshi = TestConstants.fundingSatoshis): Triple<WaitForAcceptChannel, WaitForOpenChannel, OpenChannel> {
-<<<<<<< HEAD
-        var alice: ChannelState = WaitForInit(StaticParams(TestConstants.Alice.nodeParams, TestConstants.Bob.keyManager.nodeId), currentTip = Pair(currentHeight, Block.RegtestGenesisBlock.header), currentOnchainFeerates = OnchainFeerates(1500, 1500, 1500, 1500))
-        var bob: ChannelState = WaitForInit(StaticParams(TestConstants.Bob.nodeParams, TestConstants.Alice.keyManager.nodeId), currentTip = Pair(currentHeight, Block.RegtestGenesisBlock.header), currentOnchainFeerates = OnchainFeerates(1500, 1500, 1500, 1500))
-=======
         var alice: ChannelState =
             WaitForInit(
                 StaticParams(TestConstants.Alice.nodeParams, TestConstants.Bob.keyManager.nodeId),
@@ -55,7 +30,6 @@
                 currentTip = Pair(currentHeight, Block.RegtestGenesisBlock.header),
                 currentOnchainFeerates = OnchainFeerates(10000, 10000, 10000, 10000, 10000)
             )
->>>>>>> cd2a8e72
         val channelFlags = 0.toByte()
         var aliceChannelParams = TestConstants.Alice.channelParams
         var bobChannelParams = TestConstants.Bob.channelParams
@@ -137,7 +111,6 @@
         return Pair(alice as Normal, bob as Normal)
     }
 
-<<<<<<< HEAD
     fun signAndRevack(alice: ChannelState, bob: ChannelState): Pair<ChannelState, ChannelState> {
         val (alice1, actions1) = alice.process(ExecuteCommand(CMD_SIGN))
         val commitSig = actions1.findOutgoingMessage<CommitSig>()
@@ -162,10 +135,10 @@
         return candidates.first()
     }
 
+    inline fun <reified T : Command> List<ChannelAction>.findProcessCommand(): T =
+        filterIsInstance<ProcessCommand>().map { it.command }.firstOrNull { it is T } as T? ?: fail("cannot find ProcessCommand ${T::class}.")
+
     fun makeCmdAdd(amount: MilliSatoshi, destination: PublicKey, currentBlockHeight: Long, paymentPreimage: ByteVector32 = Eclair.randomBytes32(), paymentId: UUID = UUID.randomUUID()): Pair<ByteVector32, CMD_ADD_HTLC> {
-=======
-    fun makeCmdAdd(amount: MilliSatoshi, destination: PublicKey, currentBlockHeight: Long, paymentPreimage: ByteVector32 = Eclair.randomBytes32(), id: UUID = UUID.randomUUID()): Pair<ByteVector32, CMD_ADD_HTLC> {
->>>>>>> cd2a8e72
         val paymentHash: ByteVector32 = Crypto.sha256(paymentPreimage).toByteVector32()
         val expiry = CltvExpiryDelta(144).toCltvExpiry(currentBlockHeight)
         val dummyKey = PrivateKey(ByteVector32("0101010101010101010101010101010101010101010101010101010101010101")).publicKey()
@@ -235,7 +208,7 @@
             val revokeAndAck2 = rActions3.findOutgoingMessage<RevokeAndAck>()
             val (sender4, _) = sender3.process(MessageReceived(revokeAndAck2))
 
-            sender4 as HasCommitments ; receiver3 as HasCommitments
+            sender4 as HasCommitments; receiver3 as HasCommitments
             assertEquals(sCommitIndex + 1, sender4.commitments.localCommit.index)
             assertEquals(sCommitIndex + 2, sender4.commitments.remoteCommit.index)
             assertEquals(rCommitIndex + 2, receiver3.commitments.localCommit.index)
@@ -243,7 +216,7 @@
 
             return sender4 to receiver3
         } else {
-            sender2 as HasCommitments ; receiver2 as HasCommitments
+            sender2 as HasCommitments; receiver2 as HasCommitments
             assertEquals(sCommitIndex + 1, sender2.commitments.localCommit.index)
             assertEquals(sCommitIndex + 1, sender2.commitments.remoteCommit.index)
             assertEquals(rCommitIndex + 1, receiver2.commitments.localCommit.index)
@@ -252,13 +225,4 @@
             return sender2 to receiver2
         }
     }
-
-    fun signAndRevack(alice: ChannelState, bob: ChannelState): Pair<ChannelState, ChannelState> {
-        val (alice1, actions1) = alice.process(ExecuteCommand(CMD_SIGN))
-        val commitSig = actions1.findOutgoingMessage<CommitSig>()
-        val (bob1, actions2) = bob.process(MessageReceived(commitSig))
-        val revack = actions2.findOutgoingMessage<RevokeAndAck>()
-        val (alice2, _) = alice1.process(MessageReceived(revack))
-        return Pair(alice2, bob1)
-    }
 }