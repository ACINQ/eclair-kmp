--- conflicted
+++ resolved
@@ -188,7 +188,7 @@
         assertEquals(0.msat, (alice2 as ChannelStateWithCommitments).commitments.availableBalanceForSend())
 
         tailrec fun loop(bob: ChannelState, count: Int): ChannelState = if (count == 0) bob else {
-            val (newbob, actions1) = bob.process(ChannelEvent.ExecuteCommand(defaultAdd.copy(amount = 12_000_000.msat)))
+            val (newbob, actions1) = bob.process(ChannelEvent.ExecuteCommand(defaultAdd.copy(amount = 16_000_000.msat)))
             actions1.hasOutgoingMessage<UpdateAddHtlc>()
             loop(newbob, count - 1)
         }
@@ -196,8 +196,8 @@
         // actual test begins
         // at this point alice has the minimal amount to sustain a channel
         // alice maintains an extra reserve to accommodate for a few more HTLCs, so the first two HTLCs should be allowed
-        val bob3 = loop(bob2, 7)
-
+        val bob3 = loop(bob2, 9)
+        // 2640 000 2640 000 msat
         // but this one will dip alice below her reserve: we must wait for the previous HTLCs to settle before sending any more
         val (_, actionsBob4) = bob3.process(ChannelEvent.ExecuteCommand(defaultAdd.copy(amount = 12_500_000.msat)))
         actionsBob4.findCommandError<RemoteCannotAffordFeesForNewHtlc>()
@@ -209,15 +209,9 @@
         val (alice1, actionsAlice1) = alice0.process(ChannelEvent.ExecuteCommand(defaultAdd.copy(amount = 500_000_000.msat)))
         actionsAlice1.hasOutgoingMessage<UpdateAddHtlc>()
         val (alice2, actionsAlice2) = alice1.process(ChannelEvent.ExecuteCommand(defaultAdd.copy(amount = 200_000_000.msat)))
-<<<<<<< HEAD
-        actionsAlice2.hasMessage<UpdateAddHtlc>()
+        actionsAlice2.hasOutgoingMessage<UpdateAddHtlc>()
         val (alice3, actionsAlice3) = alice2.process(ChannelEvent.ExecuteCommand(defaultAdd.copy(amount = 43_000_000.msat)))
-        actionsAlice3.hasMessage<UpdateAddHtlc>()
-=======
-        actionsAlice2.hasOutgoingMessage<UpdateAddHtlc>()
-        val (alice3, actionsAlice3) = alice2.process(ChannelEvent.ExecuteCommand(defaultAdd.copy(amount = 51_760_000.msat)))
         actionsAlice3.hasOutgoingMessage<UpdateAddHtlc>()
->>>>>>> 2ce3935d
         val (_, actionsAlice4) = alice3.process(ChannelEvent.ExecuteCommand(defaultAdd.copy(amount = 1000_000.msat)))
         val actualError = actionsAlice4.findCommandError<InsufficientFunds>()
         val expectedError = InsufficientFunds(alice0.channelId, amount = 1_000_000.msat, missing = 900.sat, reserve = 20_000.sat, fees = 17_060.sat)
@@ -1352,14 +1346,8 @@
         // at best we have a little less than 450 000 + 250 000 + 100 000 + 50 000 = 850 000 (because fees)
         assertEquals(383640.sat, amountClaimed) // TODO formerly 814880.sat ?
 
-<<<<<<< HEAD
-        assertEquals(BITCOIN_TX_CONFIRMED(bobCommitTx), actions.watches<WatchConfirmed>()[0].event)
-        assertEquals(3, actions.watches<WatchSpent>().count { it.event is BITCOIN_OUTPUT_SPENT })
-=======
         assertEquals(BITCOIN_TX_CONFIRMED(bobCommitTx), actions.findWatches<WatchConfirmed>()[0].event)
-        assertEquals(BITCOIN_TX_CONFIRMED(claimMain), actions.findWatches<WatchConfirmed>()[1].event)
         assertEquals(3, actions.findWatches<WatchSpent>().count { it.event is BITCOIN_OUTPUT_SPENT })
->>>>>>> 2ce3935d
 
         assertEquals(1, aliceClosing.remoteCommitPublished?.claimHtlcSuccessTxs?.size)
         assertEquals(2, aliceClosing.remoteCommitPublished?.claimHtlcTimeoutTxs?.size)
@@ -1434,14 +1422,8 @@
         // at best we have a little less than 500 000 + 250 000 + 100 000 = 850 000 (because fees)
         assertEquals(339060.sat, amountClaimed) // TODO formerly 822310.sat ?
 
-<<<<<<< HEAD
-        assertEquals(BITCOIN_TX_CONFIRMED(bobCommitTx), actions.watches<WatchConfirmed>()[0].event)
-        assertEquals(2, actions.watches<WatchSpent>().count { it.event is BITCOIN_OUTPUT_SPENT })
-=======
         assertEquals(BITCOIN_TX_CONFIRMED(bobCommitTx), actions.findWatches<WatchConfirmed>()[0].event)
-        assertEquals(BITCOIN_TX_CONFIRMED(claimMain), actions.findWatches<WatchConfirmed>()[1].event)
         assertEquals(2, actions.findWatches<WatchSpent>().count { it.event is BITCOIN_OUTPUT_SPENT })
->>>>>>> 2ce3935d
 
         assertEquals(0, aliceClosing.nextRemoteCommitPublished?.claimHtlcSuccessTxs?.size)
         assertEquals(2, aliceClosing.nextRemoteCommitPublished?.claimHtlcTimeoutTxs?.size)
@@ -1502,14 +1484,8 @@
         //      // let's make sure that htlc-penalty txs each spend a different output
         //      assertEquals(htlcPenaltyTxs.map { it.txIn.first().outPoint.index }.toSet().size, htlcPenaltyTxs.size)
 
-<<<<<<< HEAD
-        assertEquals(BITCOIN_TX_CONFIRMED(revokedTx), actions.watches<WatchConfirmed>()[0].event)
-        assertTrue(actions.watches<WatchSpent>().all { it.event is BITCOIN_OUTPUT_SPENT })
-=======
         assertEquals(BITCOIN_TX_CONFIRMED(revokedTx), actions.findWatches<WatchConfirmed>()[0].event)
-        assertEquals(BITCOIN_TX_CONFIRMED(mainTx), actions.findWatches<WatchConfirmed>()[1].event)
         assertTrue(actions.findWatches<WatchSpent>().all { it.event is BITCOIN_OUTPUT_SPENT })
->>>>>>> 2ce3935d
         // TODO business code is disabled for now
         //        assert(alice2blockchain.expectMsgType[WatchSpent].event === BITCOIN_OUTPUT_SPENT) // main-penalty
         //        htlcPenaltyTxs.foreach(htlcPenaltyTx => assert(alice2blockchain.expectMsgType[WatchSpent].event === BITCOIN_OUTPUT_SPENT))
@@ -1581,14 +1557,8 @@
         //      // let's make sure that htlc-penalty txs each spend a different output
         //      assertEquals(htlcPenaltyTxs.map { it.txIn.first().outPoint.index }.toSet().size, htlcPenaltyTxs.size)
 
-<<<<<<< HEAD
-        assertEquals(BITCOIN_TX_CONFIRMED(revokedTx), actions.watches<WatchConfirmed>()[0].event)
-        assertTrue(actions.watches<WatchSpent>().all { it.event is BITCOIN_OUTPUT_SPENT })
-=======
         assertEquals(BITCOIN_TX_CONFIRMED(revokedTx), actions.findWatches<WatchConfirmed>()[0].event)
-        assertEquals(BITCOIN_TX_CONFIRMED(mainTx), actions.findWatches<WatchConfirmed>()[1].event)
         assertTrue(actions.findWatches<WatchSpent>().all { it.event is BITCOIN_OUTPUT_SPENT })
->>>>>>> 2ce3935d
         // TODO business code is disabled for now
         //        assert(alice2blockchain.expectMsgType[WatchSpent].event === BITCOIN_OUTPUT_SPENT) // main-penalty
         //        htlcPenaltyTxs.foreach(htlcPenaltyTx => assert(alice2blockchain.expectMsgType[WatchSpent].event === BITCOIN_OUTPUT_SPENT))
