--- conflicted
+++ resolved
@@ -4,10 +4,6 @@
 import kotlin.test.Test
 import kotlin.test.assertEquals
 import kotlin.test.assertTrue
-<<<<<<< HEAD
-import fr.acinq.secp256k1.Hex
-=======
->>>>>>> d19e2771
 
 class HexTestsCommon {
     @Test
